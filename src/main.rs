//! Source Code Analysis Tool
//!
//! This tool performs comprehensive analysis of source code across multiple programming languages,
//! providing detailed statistics about code, comment, and blank line distribution.
<<<<<<< HEAD
//! 
//! Supported languages: Rust, Go, Python, Java, C/C++, C#, JavaScript, TypeScript,
//! PHP, Perl, Ruby, Shell, Pascal, Scala, YAML, XML, JSON, HTML, TOML,
//! Makefile, Dockerfile, INI, HCL, CMake, PowerShell, Batch, TCL,
//! ReStructuredText, Velocity, Mustache, Protobuf, SVG, XSL.
=======
//!
//! Supported languages: Rust, Go, Python, Java, C/C++, C#, JavaScript, TypeScript, PHP, Perl, Ruby, Shell, Pascal.
>>>>>>> e15cf1aa

use clap::{ArgAction, Parser};
use std::collections::HashMap;
use std::env;
use std::fs;
use std::io; // No BufReader here.
use std::path::{Path, PathBuf};

use colored::*;
use glob::glob;
use std::io::Read; // Needed for reading file contents
use std::sync::atomic::{AtomicU64, Ordering};
use std::sync::Arc;
use std::time::{Duration, Instant};

// Fixed width for the directory column.
const DIR_WIDTH: usize = 40;

// Performance metrics structure
#[derive(Debug)]
struct PerformanceMetrics {
    files_processed: Arc<AtomicU64>,
    lines_processed: Arc<AtomicU64>,
    start_time: Instant,
    last_update: Instant,
}

#[derive(Parser, Debug)]
#[command(
    author,
    version,
<<<<<<< HEAD
    about = "Source code analyser for multiple programming languages",
    long_about = "Supported languages: Rust, Go, Python, Java, C/C++, C#, JavaScript, TypeScript, PHP, Perl, Ruby, Shell, Pascal, Scala, YAML, XML, JSON, HTML, TOML, Makefile, Dockerfile, INI, HCL, CMake, PowerShell, Batch, TCL, ReStructuredText, Velocity, Mustache, Protobuf, SVG, XSL."
=======
    about = "Source code analyser for multiple programming languages. Supported languages: Rust, Go, Python, Java, C/C++, C#, JavaScript, TypeScript, PHP, Perl, Ruby, Shell, Pascal.",
    color = clap::ColorChoice::Always
>>>>>>> e15cf1aa
)]
struct Args {
    #[arg(default_value = ".")]
    path: String,

    #[arg(short, long, action = ArgAction::Append)]
    ignore: Vec<String>,

    #[arg(short, long)]
    verbose: bool,

    #[arg(short, long, default_value = "1000000")]
    max_entries: usize,

    #[arg(short = 'd', long, default_value = "100")]
    max_depth: usize,

    #[arg(short = 'n', long)]
    non_recursive: bool,

    #[arg(short = 'f', long)]
    filespec: Option<String>,
}

#[derive(Debug, Default)]
struct LanguageStats {
    code_lines: u64,
    comment_lines: u64,
    blank_lines: u64,
}

#[derive(Debug, Default)]
struct DirectoryStats {
    language_stats: HashMap<String, (u64, LanguageStats)>, // (file_count, stats) per language
}

impl PerformanceMetrics {
    fn new() -> Self {
        PerformanceMetrics {
            files_processed: Arc::new(AtomicU64::new(0)),
            lines_processed: Arc::new(AtomicU64::new(0)),
            start_time: Instant::now(),
            last_update: Instant::now(),
        }
    }

    fn update(&mut self, new_lines: u64) {
        self.files_processed.fetch_add(1, Ordering::Relaxed);
        self.lines_processed.fetch_add(new_lines, Ordering::Relaxed);

        // Update progress every second
        let now = Instant::now();
        if now.duration_since(self.last_update) >= Duration::from_secs(1) {
            self.print_progress();
            self.last_update = now;
        }
    }

    fn print_progress(&self) {
        let elapsed = self.start_time.elapsed().as_secs_f64();
        let files = self.files_processed.load(Ordering::Relaxed);
        let lines = self.lines_processed.load(Ordering::Relaxed);

        print!(
            "\rProcessed {} files ({:.1} files/sec) and {} lines ({:.1} lines/sec)...",
            files,
            files as f64 / elapsed,
            lines,
            lines as f64 / elapsed
        );
        let _ = io::Write::flush(&mut io::stdout()); // Ignore errors instead of unwrap
    }

    fn print_final_stats(&self) {
        let elapsed = self.start_time.elapsed().as_secs_f64();
        let files = self.files_processed.load(Ordering::Relaxed);
        let lines = self.lines_processed.load(Ordering::Relaxed);

        println!("\n\n{}", "Performance Summary:".blue().bold());
        println!(
            "Total time: {:.2} seconds",
            elapsed.to_string().bright_yellow()
        );
        println!(
            "Files processed: {} ({:.1} files/sec)",
            files.to_string().bright_yellow(),
            (files as f64 / elapsed).to_string().bright_yellow()
        );
        println!(
            "Lines processed: {} ({:.1} lines/sec)",
            lines.to_string().bright_yellow(),
            (lines as f64 / elapsed).to_string().bright_yellow()
        );
    }
}

/// Reads a file’s entire content as lines, converting invalid UTF‑8 sequences using replacement characters.
fn read_file_lines_lossy(file_path: &Path) -> io::Result<Vec<String>> {
    let mut file = fs::File::open(file_path)?;
    let mut content = Vec::new();
    file.read_to_end(&mut content)?;
    let content = String::from_utf8_lossy(&content);
    Ok(content.lines().map(|line| line.to_string()).collect())
}

/// Identify the language based on the file extension (case-insensitive).
<<<<<<< HEAD
fn get_language_from_extension(file_name: &str) -> Option<String> {
    let normalized = normalize_path_str(file_name);
    let lower_name = normalized.to_lowercase();
    // Special filenames without (reliable) extensions
    if lower_name.starts_with("dockerfile") { return Some("Dockerfile".to_string()); }
    if lower_name == "makefile" || lower_name == "gnumakefile" || lower_name == "bsdmakefile" {
        return Some("Makefile".to_string());
    }
    if lower_name == "cmakelists.txt" { return Some("CMake".to_string()); }
    // Extract extension (if any) and convert to lowercase for case-insensitive comparison.
    let ext_opt = normalized.rsplit('.').nth(1).map(|_| normalized.rsplit('.').next().unwrap().to_lowercase());
    let ext = match ext_opt { Some(e) => e, None => return None };
    match ext.as_str() {
        "rs"   => Some("Rust".to_string()),
        "go"   => Some("Go".to_string()),
        "py"   => Some("Python".to_string()),
        "java" => Some("Java".to_string()),
        "cpp" | "c" | "h" | "hpp" => Some("C/C++".to_string()),
        "cs"   => Some("C#".to_string()),
        "js"   => Some("JavaScript".to_string()),
        "ts"   => Some("TypeScript".to_string()),
        "jsx"  => Some("JSX".to_string()),
        "tsx"  => Some("TSX".to_string()),
        "php"  => Some("PHP".to_string()),
        "pl" | "pm" | "t" => Some("Perl".to_string()),
        "rb"   => Some("Ruby".to_string()),
        "sh"   => Some("Shell".to_string()),
        "pas"  => Some("Pascal".to_string()),
        // Newly supported extensions
        "scala" | "sbt" => Some("Scala".to_string()),
        "yaml" | "yml" => Some("YAML".to_string()),
        "json" => Some("JSON".to_string()),
        // XML family (but map SVG/XSL separately)
        "xml" | "xsd" => Some("XML".to_string()),
        "html" | "htm" | "xhtml" => Some("HTML".to_string()),
        "toml" => Some("TOML".to_string()),
        // Makefile variants
        "mk" | "mak" => Some("Makefile".to_string()),
        // INI-like
        "ini" | "cfg" | "conf" | "properties" | "prop" => Some("INI".to_string()),
        // HCL / Terraform
        "hcl" | "tf" | "tfvars" => Some("HCL".to_string()),
        // CMake modules
        "cmake" => Some("CMake".to_string()),
        // PowerShell
        "ps1" | "psm1" | "psd1" => Some("PowerShell".to_string()),
        // Batch / CMD
        "bat" | "cmd" => Some("Batch".to_string()),
        // TCL
        "tcl" => Some("TCL".to_string()),
        // ReStructuredText
        "rst" | "rest" => Some("ReStructuredText".to_string()),
        // Velocity templates
        "vm" | "vtl" => Some("Velocity".to_string()),
        // Mustache templates
        "mustache" => Some("Mustache".to_string()),
        // Protobuf
        "proto" => Some("Protobuf".to_string()),
        // SVG / XSL
        "svg" => Some("SVG".to_string()),
        "xsl" | "xslt" => Some("XSL".to_string()),
        _      => None,
=======
/// Uses static strings to avoid unnecessary allocations.
fn get_language_from_extension(file_name: &str) -> Option<&'static str> {
    // Extract extension first, then normalize only if needed
    let ext = file_name.rsplit('.').next()?;
    // Convert to lowercase for case-insensitive comparison
    let lowercase_ext = ext.to_lowercase();

    match lowercase_ext.as_str() {
        "rs" => Some("Rust"),
        "go" => Some("Go"),
        "py" => Some("Python"),
        "java" => Some("Java"),
        "cpp" | "c" | "h" | "hpp" => Some("C/C++"),
        "cs" => Some("C#"),
        "js" => Some("JavaScript"),
        "ts" => Some("TypeScript"),
        "jsx" => Some("JSX"),
        "tsx" => Some("TSX"),
        "php" => Some("PHP"),
        "pl" | "pm" | "t" => Some("Perl"),
        "rb" => Some("Ruby"),
        "sh" => Some("Shell"),
        "pas" => Some("Pascal"),
        "toml" => Some("TOML"),
        _ => None,
>>>>>>> e15cf1aa
    }
}

fn is_ignored_dir(path: &Path) -> bool {
    let dir_name = path.file_name().and_then(|n| n.to_str()).unwrap_or("");
    let ignored = [
        "target",
        "node_modules",
        "build",
        "dist",
        ".git",
        "venv",
        "__pycache__",
        "bin",
        "obj",
    ];
    ignored.contains(&dir_name)
}

/// Helper function that truncates the given string to a maximum number of characters by keeping the last characters.
/// If truncation occurs, the returned string is prefixed with "..." so that its total length equals max_len.
fn truncate_start(s: &str, max_len: usize) -> String {
    let char_count = s.chars().count();
    if char_count <= max_len {
        s.to_string()
    } else {
        // More efficient implementation without multiple reverses and unnecessary allocations
        // Skip front chars to keep only the last (max_len - 3) chars, then prepend "..."
        let skip_count = char_count - (max_len - 3);
        let truncated: String = s.chars().skip(skip_count).collect();
        format!("...{}", truncated)
    }
}

/// Delegate counting to the appropriate parser based on file extension.
fn count_lines_with_stats(file_path: &Path) -> io::Result<(LanguageStats, u64)> {
    // Inspect filename for special cases (Dockerfile*, Makefile variants)
    let file_name_lower = file_path.file_name().and_then(|n| n.to_str()).map(|s| s.to_lowercase()).unwrap_or_default();
    if file_name_lower.starts_with("dockerfile") { return count_dockerfile_lines(file_path); }
    if file_name_lower == "makefile" || file_name_lower == "gnumakefile" || file_name_lower == "bsdmakefile" { return count_makefile_lines(file_path); }
    if file_name_lower == "cmakelists.txt" { return count_cmake_lines(file_path); }
    // Get extension in lowercase for case-insensitive matching.
    let extension = file_path
        .extension()
        .and_then(|ext| ext.to_str())
        .unwrap_or("")
        .to_lowercase();
    match extension.as_str() {
        "rs" => count_rust_lines(file_path),
        "go" => count_c_style_lines(file_path),
        "py" => count_python_lines(file_path),
        "java" | "c" | "cpp" | "h" | "hpp" | "cs" => count_c_style_lines(file_path),
        "js" | "ts" | "jsx" | "tsx" => count_javascript_lines(file_path),
        "php" => count_php_lines(file_path),
        "pl" | "pm" | "t" => count_perl_lines(file_path),
        "rb" => count_ruby_lines(file_path),
        "sh" => count_shell_lines(file_path),
        "pas" => count_pascal_lines(file_path),
<<<<<<< HEAD
        // Newly supported languages
        "scala" | "sbt" => count_c_style_lines(file_path),
        "yaml" | "yml" => count_yaml_lines(file_path),
        "json" => count_json_lines(file_path),
        "xml" | "xsd" => count_xml_like_lines(file_path),
        "html" | "htm" | "xhtml" => count_xml_like_lines(file_path),
        "toml" => count_toml_lines(file_path),
        "mk" | "mak" => count_makefile_lines(file_path),
        "ini" | "cfg" | "conf" | "properties" | "prop" => count_ini_lines(file_path),
        "hcl" | "tf" | "tfvars" => count_hcl_lines(file_path),
        "cmake" => count_cmake_lines(file_path),
        "ps1" | "psm1" | "psd1" => count_powershell_lines(file_path),
        "bat" | "cmd" => count_batch_lines(file_path),
        "tcl" => count_tcl_lines(file_path),
        "rst" | "rest" => count_rst_lines(file_path),
        "vm" | "vtl" => count_velocity_lines(file_path),
        "mustache" => count_mustache_lines(file_path),
        "proto" => count_c_style_lines(file_path),
        "svg" => count_xml_like_lines(file_path),
        "xsl" | "xslt" => count_xml_like_lines(file_path),
        _     => count_generic_lines(file_path),
=======
        "toml" => count_toml_lines(file_path),
        _ => count_generic_lines(file_path),
>>>>>>> e15cf1aa
    }
}

fn count_generic_lines(file_path: &Path) -> io::Result<(LanguageStats, u64)> {
    let lines = read_file_lines_lossy(file_path)?;
    let mut stats = LanguageStats::default();
    let total_lines = lines.len() as u64;
    for line in lines {
        if line.trim().is_empty() {
            stats.blank_lines += 1;
        } else {
            stats.code_lines += 1;
        }
    }
    Ok((stats, total_lines))
}

fn count_rust_lines(file_path: &Path) -> io::Result<(LanguageStats, u64)> {
    let lines = read_file_lines_lossy(file_path)?;
    let mut stats = LanguageStats::default();
    let mut in_block_comment = false;
    let total_lines = lines.len() as u64;
    for line in lines {
        let trimmed = line.trim();
        if trimmed.is_empty() {
            stats.blank_lines += 1;
            continue;
        }
        if in_block_comment {
            stats.comment_lines += 1;
            if trimmed.contains("*/") {
                in_block_comment = false;
                if let Some(after_comment) = trimmed.split("*/").nth(1) {
                    if !after_comment.trim().is_empty() && !after_comment.trim().starts_with("//") {
                        stats.code_lines += 1;
                    }
                }
            }
            continue;
        }
        if trimmed.starts_with("#[") {
            stats.code_lines += 1;
            continue;
        }
        if trimmed.contains("/*") {
            stats.comment_lines += 1;
            if let Some(before_comment) = trimmed.split("/*").next() {
                if !before_comment.trim().is_empty() {
                    stats.code_lines += 1;
                }
            }
            if !trimmed.contains("*/") {
                in_block_comment = true;
            } else if let Some(after_comment) = trimmed.split("*/").nth(1) {
                if !after_comment.trim().is_empty() && !after_comment.trim().starts_with("//") {
                    stats.code_lines += 1;
                }
            }
            continue;
        }
        if trimmed.starts_with("///") || trimmed.starts_with("//!") || trimmed.starts_with("//") {
            stats.comment_lines += 1;
            continue;
        }
        stats.code_lines += 1;
    }
    Ok((stats, total_lines))
}

fn count_python_lines(file_path: &Path) -> io::Result<(LanguageStats, u64)> {
    let lines = read_file_lines_lossy(file_path)?;
    let mut stats = LanguageStats::default();
    let mut in_multiline_string = false;
    let mut multiline_quote_char = '"';
    let mut prev_line_continued = false;
    let total_lines = lines.len() as u64;
    for line in lines {
        let trimmed = line.trim();
        if trimmed.is_empty() {
            stats.blank_lines += 1;
            continue;
        }
        if in_multiline_string {
            stats.comment_lines += 1;
            let quote = multiline_quote_char.to_string().repeat(3);
            if trimmed.contains(&quote) {
                in_multiline_string = false;
                if let Some(code) = trimmed.split(&quote).nth(1) {
                    if !code.trim().is_empty() && !code.trim_start().starts_with("#") {
                        stats.code_lines += 1;
                    }
                }
            }
            continue;
        }
        if trimmed.starts_with("#") {
            stats.comment_lines += 1;
            continue;
        }
        if (trimmed.starts_with("'''") || trimmed.starts_with(r#"""""#)) && !prev_line_continued {
            let quote = &trimmed[..3];
            if trimmed.len() >= 6 && trimmed[3..].contains(quote) {
                stats.comment_lines += 1;
                if let Some(code) = trimmed.split(quote).nth(2) {
                    if !code.trim().is_empty() && !code.trim_start().starts_with("#") {
                        stats.code_lines += 1;
                    }
                }
            } else {
                in_multiline_string = true;
                multiline_quote_char = quote.chars().next().unwrap();
                stats.comment_lines += 1;
            }
            continue;
        }
        prev_line_continued = trimmed.ends_with('\\');
        stats.code_lines += 1;
    }
    Ok((stats, total_lines))
}

fn count_c_style_lines(file_path: &Path) -> io::Result<(LanguageStats, u64)> {
    let lines = read_file_lines_lossy(file_path)?;
    let mut stats = LanguageStats::default();
    let mut in_block_comment = false;
    let total_lines = lines.len() as u64;
    for line in lines {
        let trimmed = line.trim();
        if trimmed.is_empty() {
            stats.blank_lines += 1;
            continue;
        }
        if in_block_comment {
            stats.comment_lines += 1;
            if trimmed.contains("*/") {
                in_block_comment = false;
                if let Some(code) = trimmed.split("*/").nth(1) {
                    if !code.trim().is_empty() && !code.trim_start().starts_with("//") {
                        stats.code_lines += 1;
                    }
                }
            }
            continue;
        }
        if trimmed.starts_with("/*") {
            in_block_comment = true;
            stats.comment_lines += 1;
            if trimmed.contains("*/") {
                in_block_comment = false;
                if let Some(code) = trimmed.split("*/").nth(1) {
                    if !code.trim().is_empty() {
                        stats.code_lines += 1;
                    }
                }
            }
            continue;
        }
        if trimmed.starts_with("//") {
            stats.comment_lines += 1;
            continue;
        }
        stats.code_lines += 1;
    }
    Ok((stats, total_lines))
}

fn count_javascript_lines(file_path: &Path) -> io::Result<(LanguageStats, u64)> {
    let lines = read_file_lines_lossy(file_path)?;
    let mut stats = LanguageStats::default();
    let mut in_block_comment = false;
    let mut in_jsx_comment = false;
    let total_lines = lines.len() as u64;
    for line in lines {
        let trimmed = line.trim();
        if trimmed.is_empty() {
            stats.blank_lines += 1;
            continue;
        }
        if in_block_comment {
            stats.comment_lines += 1;
            if trimmed.contains("*/") {
                in_block_comment = false;
                if let Some(after_comment) = trimmed.split("*/").nth(1) {
                    if !after_comment.trim().is_empty() && !after_comment.trim().starts_with("//") {
                        stats.code_lines += 1;
                    }
                }
            }
            continue;
        }
        if in_jsx_comment {
            stats.comment_lines += 1;
            if trimmed.contains("-->") {
                in_jsx_comment = false;
                if let Some(after_comment) = trimmed.split("-->").nth(1) {
                    if !after_comment.trim().is_empty() {
                        stats.code_lines += 1;
                    }
                }
            }
            continue;
        }
        if trimmed.starts_with("/*") {
            stats.comment_lines += 1;
            if let Some(before_comment) = trimmed.split("/*").next() {
                if !before_comment.trim().is_empty() {
                    stats.code_lines += 1;
                }
            }
            if !trimmed.contains("*/") {
                in_block_comment = true;
            } else if let Some(after_comment) = trimmed.split("*/").nth(1) {
                if !after_comment.trim().is_empty() && !after_comment.trim().starts_with("//") {
                    stats.code_lines += 1;
                }
            }
            continue;
        }
        if trimmed.starts_with("<!--") {
            stats.comment_lines += 1;
            if let Some(before_comment) = trimmed.split("<!--").next() {
                if !before_comment.trim().is_empty() {
                    stats.code_lines += 1;
                }
            }
            if !trimmed.contains("-->") {
                in_jsx_comment = true;
            } else if let Some(after_comment) = trimmed.split("-->").nth(1) {
                if !after_comment.trim().is_empty() {
                    stats.code_lines += 1;
                }
            }
            continue;
        }
        if trimmed.starts_with("//") {
            stats.comment_lines += 1;
            continue;
        }
        stats.code_lines += 1;
    }
    Ok((stats, total_lines))
}

fn count_php_lines(file_path: &Path) -> io::Result<(LanguageStats, u64)> {
    let lines = read_file_lines_lossy(file_path)?;
    let mut stats = LanguageStats::default();
    let mut in_block_comment = false;
    let total_lines = lines.len() as u64;
    for line in lines {
        let trimmed = line.trim();
        if trimmed.is_empty() {
            stats.blank_lines += 1;
            continue;
        }
        if in_block_comment {
            stats.comment_lines += 1;
            if trimmed.contains("*/") {
                in_block_comment = false;
                if let Some(code) = trimmed.split("*/").nth(1) {
                    let code_trimmed = code.trim_start();
                    if !code_trimmed.is_empty()
                        && !code_trimmed.starts_with("//")
                        && !code_trimmed.starts_with('#')
                    {
                        stats.code_lines += 1;
                    }
                }
            }
            continue;
        }
        if trimmed.starts_with("/*") {
            in_block_comment = true;
            stats.comment_lines += 1;
            continue;
        }
        if trimmed.starts_with("//") || trimmed.starts_with("#") {
            stats.comment_lines += 1;
            continue;
        }
        stats.code_lines += 1;
    }
    Ok((stats, total_lines))
}

fn count_perl_lines(file_path: &Path) -> io::Result<(LanguageStats, u64)> {
    let lines = read_file_lines_lossy(file_path)?;
    let mut stats = LanguageStats::default();
    let mut in_pod_comment = false;
    let total_lines = lines.len() as u64;
    for line in lines {
        let trimmed = line.trim();
        if trimmed.is_empty() {
            stats.blank_lines += 1;
            continue;
        }
        if trimmed.starts_with("=pod") || trimmed.starts_with("=head") {
            in_pod_comment = true;
            stats.comment_lines += 1;
            continue;
        }
        if trimmed.starts_with("=cut") {
            in_pod_comment = false;
            stats.comment_lines += 1;
            continue;
        }
        if in_pod_comment {
            stats.comment_lines += 1;
            continue;
        }
        if trimmed.starts_with('#') && !trimmed.starts_with("#!") {
            stats.comment_lines += 1;
            continue;
        }
        stats.code_lines += 1;
    }
    Ok((stats, total_lines))
}

/// Ruby: supports line comments (with a special case for shebang) and block comments delimited by "=begin" and "=end".
fn count_ruby_lines(file_path: &Path) -> io::Result<(LanguageStats, u64)> {
    let lines = read_file_lines_lossy(file_path)?;
    let mut stats = LanguageStats::default();
    let mut in_block_comment = false;
    let total_lines = lines.len() as u64;
    let mut line_number = 0;
    for line in lines {
        line_number += 1;
        let trimmed = line.trim();
        if trimmed.is_empty() {
            stats.blank_lines += 1;
            continue;
        }
        if in_block_comment {
            stats.comment_lines += 1;
            if trimmed == "=end" {
                in_block_comment = false;
            }
            continue;
        }
        if trimmed.starts_with("=begin") {
            in_block_comment = true;
            stats.comment_lines += 1;
            continue;
        }
        if trimmed.starts_with("#") {
            if line_number == 1 && trimmed.starts_with("#!") {
                stats.code_lines += 1;
            } else {
                stats.comment_lines += 1;
            }
            continue;
        }
        stats.code_lines += 1;
    }
    Ok((stats, total_lines))
}

/// Shell: supports line comments (with a special case for shebang).
fn count_shell_lines(file_path: &Path) -> io::Result<(LanguageStats, u64)> {
    let lines = read_file_lines_lossy(file_path)?;
    let mut stats = LanguageStats::default();
    let total_lines = lines.len() as u64;
    let mut line_number = 0;
    for line in lines {
        line_number += 1;
        let trimmed = line.trim();
        if trimmed.is_empty() {
            stats.blank_lines += 1;
            continue;
        }
        if trimmed.starts_with("#") {
            if line_number == 1 && trimmed.starts_with("#!") {
                stats.code_lines += 1;
            } else {
                stats.comment_lines += 1;
            }
            continue;
        }
        stats.code_lines += 1;
    }
    Ok((stats, total_lines))
}

/// Pascal: supports line comments ("//") and block comments delimited by "{" and "}" or "(*" and "*)".
/// Improved to support nested block comments by tracking nesting level.
fn count_pascal_lines(file_path: &Path) -> io::Result<(LanguageStats, u64)> {
    let lines = read_file_lines_lossy(file_path)?;
    let mut stats = LanguageStats::default();
    let total_lines = lines.len() as u64;

    // Track both comment type and nesting level
    let mut brace_comment_level = 0; // For { } comments
    let mut parenthesis_comment_level = 0; // For (* *) comments

    for line in lines {
        let trimmed = line.trim();
        if trimmed.is_empty() {
            stats.blank_lines += 1;
            continue;
        }

        // If in any block comment
        if brace_comment_level > 0 || parenthesis_comment_level > 0 {
            stats.comment_lines += 1;

            // Count nested braces
            if brace_comment_level > 0 {
                brace_comment_level += trimmed.matches("{").count() as i32;
                brace_comment_level -= trimmed.matches("}").count() as i32;

                // If we've closed all brace comments, check for code after the closing brace
                if brace_comment_level == 0 {
                    if let Some(after) = trimmed.split("}").last() {
                        if !after.trim().is_empty() && !after.trim().starts_with("//") {
                            stats.code_lines += 1;
                        }
                    }
                }
            }

            // Count nested parenthesis comments
            if parenthesis_comment_level > 0 {
                parenthesis_comment_level += trimmed.matches("(*").count() as i32;
                parenthesis_comment_level -= trimmed.matches("*)").count() as i32;

                // If we've closed all parenthesis comments, check for code after
                if parenthesis_comment_level == 0 {
                    if let Some(after) = trimmed.split("*)").last() {
                        if !after.trim().is_empty() && !after.trim().starts_with("//") {
                            stats.code_lines += 1;
                        }
                    }
                }
            }

            continue;
        }

        // Line comments
        if trimmed.starts_with("//") {
            stats.comment_lines += 1;
            continue;
        }

        // Start of brace comment
        if trimmed.contains("{") {
            stats.comment_lines += 1;

            // Check for code before the comment
            if let Some(before) = trimmed.split('{').next() {
                if !before.trim().is_empty() {
                    stats.code_lines += 1;
                }
            }

            brace_comment_level += 1;
            brace_comment_level -= trimmed.matches("}").count() as i32;

            // If comment ends on same line
            if brace_comment_level == 0 {
                if let Some(after) = trimmed.split("}").last() {
                    if !after.trim().is_empty() && !after.trim().starts_with("//") {
                        stats.code_lines += 1;
                    }
                }
            }

            continue;
        }

        // Start of parenthesis comment
        if trimmed.contains("(*") {
            stats.comment_lines += 1;

            // Check for code before the comment
            if let Some(before) = trimmed.split("(*").next() {
                if !before.trim().is_empty() {
                    stats.code_lines += 1;
                }
            }

            parenthesis_comment_level += 1;
            parenthesis_comment_level -= trimmed.matches("*)").count() as i32;

            // If comment ends on same line
            if parenthesis_comment_level == 0 {
                if let Some(after) = trimmed.split("*)").last() {
                    if !after.trim().is_empty() && !after.trim().starts_with("//") {
                        stats.code_lines += 1;
                    }
                }
            }

            continue;
        }

        // Regular code line
        stats.code_lines += 1;
    }

    Ok((stats, total_lines))
}

<<<<<<< HEAD
/// Count lines for languages with hash-prefixed line comments only (e.g., YAML, TOML).
fn count_hash_comment_lines(file_path: &Path) -> io::Result<(LanguageStats, u64)> {
    let lines = read_file_lines_lossy(file_path)?;
    let mut stats = LanguageStats::default();
    let total_lines = lines.len() as u64;
    for line in lines {
        let trimmed = line.trim();
        if trimmed.is_empty() {
            stats.blank_lines += 1;
        } else if trimmed.starts_with('#') {
            stats.comment_lines += 1;
        } else {
            stats.code_lines += 1;
        }
    }
    Ok((stats, total_lines))
}

fn count_yaml_lines(file_path: &Path) -> io::Result<(LanguageStats, u64)> {
    count_hash_comment_lines(file_path)
}

fn count_toml_lines(file_path: &Path) -> io::Result<(LanguageStats, u64)> {
    count_hash_comment_lines(file_path)
}

fn count_makefile_lines(file_path: &Path) -> io::Result<(LanguageStats, u64)> {
    // Make treats leading '#' as comment. We don’t parse recipe semantics; keep it simple.
    count_hash_comment_lines(file_path)
}

fn count_dockerfile_lines(file_path: &Path) -> io::Result<(LanguageStats, u64)> {
    // Dockerfile uses '#' for comments; everything else is code or blank.
    count_hash_comment_lines(file_path)
}

fn count_ini_lines(file_path: &Path) -> io::Result<(LanguageStats, u64)> {
=======
/// TOML: supports line comments with '#'.
fn count_toml_lines(file_path: &Path) -> io::Result<(LanguageStats, u64)> {
>>>>>>> e15cf1aa
    let lines = read_file_lines_lossy(file_path)?;
    let mut stats = LanguageStats::default();
    let total_lines = lines.len() as u64;
    for line in lines {
        let trimmed = line.trim();
        if trimmed.is_empty() {
            stats.blank_lines += 1;
<<<<<<< HEAD
        } else if trimmed.starts_with(';') || trimmed.starts_with('#') {
            stats.comment_lines += 1;
        } else {
            stats.code_lines += 1;
        }
    }
    Ok((stats, total_lines))
}

fn count_hcl_lines(file_path: &Path) -> io::Result<(LanguageStats, u64)> {
    let lines = read_file_lines_lossy(file_path)?;
    let mut stats = LanguageStats::default();
    let mut in_block_comment = false;
    let total_lines = lines.len() as u64;
    for line in lines {
        let trimmed = line.trim();
        if trimmed.is_empty() {
            stats.blank_lines += 1;
            continue;
        }
        if in_block_comment {
            stats.comment_lines += 1;
            if let Some(pos) = trimmed.find("*/") {
                in_block_comment = false;
                let after = &trimmed[(pos + 2)..];
                if !after.trim().is_empty() && !after.trim_start().starts_with("//") && !after.trim_start().starts_with('#') {
                    stats.code_lines += 1;
                }
            }
            continue;
        }
        // Line comments in HCL: // or # at line start
        if trimmed.starts_with("//") || trimmed.starts_with('#') {
            stats.comment_lines += 1;
            continue;
        }
        // Block comments like C: /* ... */
        if let Some(pos) = trimmed.find("/*") {
            // Count code before comment
            let before = &trimmed[..pos];
            if !before.trim().is_empty() {
                stats.code_lines += 1;
            }
            stats.comment_lines += 1;
            if !trimmed[pos..].contains("*/") {
                in_block_comment = true;
            } else if let Some(end) = trimmed[pos..].find("*/") {
                let after = &trimmed[(pos + end + 2)..];
                if !after.trim().is_empty() && !after.trim_start().starts_with("//") && !after.trim_start().starts_with('#') {
                    stats.code_lines += 1;
                }
            }
            continue;
        }
        stats.code_lines += 1;
    }
    Ok((stats, total_lines))
}

fn count_rst_lines(file_path: &Path) -> io::Result<(LanguageStats, u64)> {
    // Keep simple and in line with tokei: non-blank lines are code; no comments.
    let lines = read_file_lines_lossy(file_path)?;
    let mut stats = LanguageStats::default();
    let total_lines = lines.len() as u64;
    for line in lines {
        if line.trim().is_empty() { stats.blank_lines += 1; } else { stats.code_lines += 1; }
    }
    Ok((stats, total_lines))
}

fn count_velocity_lines(file_path: &Path) -> io::Result<(LanguageStats, u64)> {
    // Velocity: '##' line comments, '#* ... *#' block comments. Count code before/after markers.
    let lines = read_file_lines_lossy(file_path)?;
    let mut stats = LanguageStats::default();
    let mut in_block = false;
    let total_lines = lines.len() as u64;
    for line in lines {
        let trimmed = line.trim();
        if trimmed.is_empty() { stats.blank_lines += 1; continue; }
        if in_block {
            stats.comment_lines += 1;
            if let Some(pos) = trimmed.find("*#") {
                in_block = false;
                let after = &trimmed[(pos + 2)..];
                if !after.trim().is_empty() && !after.trim_start().starts_with("##") { stats.code_lines += 1; }
            }
            continue;
        }
        if trimmed.starts_with("##") { stats.comment_lines += 1; continue; }
        if let Some(pos) = trimmed.find("#*") {
            let before = &trimmed[..pos];
            if !before.trim().is_empty() { stats.code_lines += 1; }
            stats.comment_lines += 1;
            if !trimmed[pos..].contains("*#") { in_block = true; }
            else if let Some(end) = trimmed[pos..].find("*#") {
                let after = &trimmed[(pos + end + 2)..];
                if !after.trim().is_empty() && !after.trim_start().starts_with("##") { stats.code_lines += 1; }
            }
            continue;
        }
        stats.code_lines += 1;
    }
    Ok((stats, total_lines))
}

fn count_mustache_lines(file_path: &Path) -> io::Result<(LanguageStats, u64)> {
    // Mustache: comments start with '{{!' and end at the next '}}' (may cross lines).
    let lines = read_file_lines_lossy(file_path)?;
    let mut stats = LanguageStats::default();
    let mut in_comment = false;
    let total_lines = lines.len() as u64;
    for line in lines {
        let trimmed = line.trim();
        if trimmed.is_empty() { stats.blank_lines += 1; continue; }
        if in_comment {
            stats.comment_lines += 1;
            if let Some(pos) = trimmed.find("}}"){ // close
                in_comment = false;
                let after = &trimmed[(pos + 2)..];
                if !after.trim().is_empty() { stats.code_lines += 1; }
            }
            continue;
        }
        if let Some(pos) = trimmed.find("{{!") {
            let before = &trimmed[..pos];
            if !before.trim().is_empty() { stats.code_lines += 1; }
            stats.comment_lines += 1;
            if !trimmed[pos..].contains("}}") { in_comment = true; }
            else if let Some(end) = trimmed[pos..].find("}}") {
                let after = &trimmed[(pos + end + 2)..];
                if !after.trim().is_empty() { stats.code_lines += 1; }
            }
            continue;
        }
        stats.code_lines += 1;
    }
    Ok((stats, total_lines))
}

fn count_cmake_lines(file_path: &Path) -> io::Result<(LanguageStats, u64)> {
    // CMake uses '#' for line comments; no block comment syntax.
    count_hash_comment_lines(file_path)
}

fn count_powershell_lines(file_path: &Path) -> io::Result<(LanguageStats, u64)> {
    // PowerShell supports '#' line comments and <# ... #> block comments.
    let lines = read_file_lines_lossy(file_path)?;
    let mut stats = LanguageStats::default();
    let mut in_block_comment = false;
    let total_lines = lines.len() as u64;
    for line in lines {
        let trimmed = line.trim();
        if trimmed.is_empty() { stats.blank_lines += 1; continue; }
        if in_block_comment {
            stats.comment_lines += 1;
            if let Some(pos) = trimmed.find("#>") {
                in_block_comment = false;
                let after = &trimmed[(pos + 2)..];
                if !after.trim().is_empty() && !after.trim_start().starts_with('#') { stats.code_lines += 1; }
            }
            continue;
        }
        if let Some(pos) = trimmed.find("<#") {
            // code before block comment
            let before = &trimmed[..pos];
            if !before.trim().is_empty() { stats.code_lines += 1; }
            stats.comment_lines += 1;
            if !trimmed[pos..].contains("#>") { in_block_comment = true; }
            else if let Some(end) = trimmed[pos..].find("#>") {
                let after = &trimmed[(pos + end + 2)..];
                if !after.trim().is_empty() && !after.trim_start().starts_with('#') { stats.code_lines += 1; }
            }
            continue;
        }
        if trimmed.starts_with('#') { stats.comment_lines += 1; continue; }
        stats.code_lines += 1;
    }
    Ok((stats, total_lines))
}

fn count_batch_lines(file_path: &Path) -> io::Result<(LanguageStats, u64)> {
    // Batch files treat lines starting with REM (case-insensitive) or :: as comments.
    let lines = read_file_lines_lossy(file_path)?;
    let mut stats = LanguageStats::default();
    let total_lines = lines.len() as u64;
    for line in lines {
        let trimmed = line.trim();
        if trimmed.is_empty() { stats.blank_lines += 1; continue; }
        let upper = trimmed.to_uppercase();
        if upper.starts_with("REM ") || upper == "REM" || trimmed.starts_with("::") {
            stats.comment_lines += 1;
        } else {
            stats.code_lines += 1;
        }
    }
    Ok((stats, total_lines))
}

fn count_tcl_lines(file_path: &Path) -> io::Result<(LanguageStats, u64)> {
    // TCL: '#' starts a comment; shebang on first line counts as code like shell.
    let lines = read_file_lines_lossy(file_path)?;
    let mut stats = LanguageStats::default();
    let mut line_no = 0u64;
    let total_lines = lines.len() as u64;
    for line in lines {
        line_no += 1;
        let trimmed = line.trim();
        if trimmed.is_empty() { stats.blank_lines += 1; continue; }
        if trimmed.starts_with('#') {
            if line_no == 1 && trimmed.starts_with("#!") { stats.code_lines += 1; }
            else { stats.comment_lines += 1; }
            continue;
        }
        stats.code_lines += 1;
    }
    Ok((stats, total_lines))
}

/// JSON has no comments per spec; count non-blank as code.
fn count_json_lines(file_path: &Path) -> io::Result<(LanguageStats, u64)> {
    let lines = read_file_lines_lossy(file_path)?;
    let mut stats = LanguageStats::default();
    let total_lines = lines.len() as u64;
    for line in lines {
        if line.trim().is_empty() {
            stats.blank_lines += 1;
        } else {
            stats.code_lines += 1;
        }
    }
    Ok((stats, total_lines))
}

/// Shared XML/HTML style comment handling for <!-- ... -->. Everything else non-blank is code.
fn count_xml_like_lines(file_path: &Path) -> io::Result<(LanguageStats, u64)> {
    let lines = read_file_lines_lossy(file_path)?;
    let mut stats = LanguageStats::default();
    let mut in_comment = false;
    let total_lines = lines.len() as u64;
    for line in lines {
        let trimmed = line.trim();
        if trimmed.is_empty() {
            stats.blank_lines += 1;
            continue;
        }
        if in_comment {
            stats.comment_lines += 1;
            if let Some(pos) = trimmed.find("-->") {
                in_comment = false;
                // Anything after the closing marker counts as code if not blank
                let after = &trimmed[(pos + 3)..];
                if !after.trim().is_empty() {
                    stats.code_lines += 1;
                }
            }
            continue;
        }
        if let Some(pos) = trimmed.find("<!--") {
            // Count potential code before the comment start
            let before = &trimmed[..pos];
            if !before.trim().is_empty() {
                stats.code_lines += 1;
            }
            stats.comment_lines += 1;
            if !trimmed[pos..].contains("-->") {
                in_comment = true;
            } else if let Some(end) = trimmed[pos..].find("-->") {
                // Check for trailing code after closing marker on same line
                let after = &trimmed[(pos + end + 3)..];
                if !after.trim().is_empty() {
                    stats.code_lines += 1;
                }
            }
            continue;
        }
        // Not in comment and no comment delimiter on this line -> code
=======
            continue;
        }
        if trimmed.starts_with("#") {
            stats.comment_lines += 1;
            continue;
        }
>>>>>>> e15cf1aa
        stats.code_lines += 1;
    }
    Ok((stats, total_lines))
}

<<<<<<< HEAD
=======
/// Recursively scan directories and collect statistics.
/// Added error tracking and directory depth limiting to prevent stack overflow.
>>>>>>> e15cf1aa
fn scan_directory(
    path: &Path,
    args: &Args,
    _current_dir: &Path,
    metrics: &mut PerformanceMetrics,
    current_depth: usize,
    error_count: &mut usize,
) -> io::Result<HashMap<PathBuf, DirectoryStats>> {
    // Check max depth to prevent stack overflow
    if current_depth > args.max_depth {
        eprintln!(
            "Warning: Maximum directory depth ({}) reached at {}",
            args.max_depth,
            path.display()
        );
        *error_count += 1;
        return Ok(HashMap::new());
    }

    if args.non_recursive && current_depth > 0 {
        return Ok(HashMap::new());
    }

    // Dynamically size HashMap based on expected entries
    let estimate_size = if path.is_dir() { 128 } else { 1 };
    let mut stats: HashMap<PathBuf, DirectoryStats> = HashMap::with_capacity(estimate_size);

    if is_ignored_dir(path) || args.ignore.iter().any(|d| path.ends_with(Path::new(d))) {
        return Ok(stats);
    }

    if path.is_file() {
        if let Some(language) = path
            .file_name()
            .and_then(|n| n.to_str())
            .and_then(get_language_from_extension)
        {
            // Safely handle parent path without unwrapping
            let dir_path = match path.parent() {
                Some(parent) => parent.to_path_buf(),
                None => PathBuf::from(""),
            };

            if let Ok((ref file_stats, total_lines)) = count_lines_with_stats(path) {
                metrics.update(total_lines);
                let dir_stats = stats.entry(dir_path).or_default();
                let (count, lang_stats) = dir_stats
                    .language_stats
                    .entry(language.to_string())
                    .or_insert((0, LanguageStats::default()));
                *count += 1;
                lang_stats.code_lines += file_stats.code_lines;
                lang_stats.comment_lines += file_stats.comment_lines;
                lang_stats.blank_lines += file_stats.blank_lines;
                if args.verbose {
                    println!("File: {}", path.display());
                    println!("  Code lines: {}", file_stats.code_lines);
                    println!("  Comment lines: {}", file_stats.comment_lines);
                    println!("  Blank lines: {}", file_stats.blank_lines);
                    println!();
                }
            }
        }
        return Ok(stats);
    }

    if let Some(filespec) = &args.filespec {
        let pattern = path.join(filespec);
        for entry in glob(pattern.to_str().unwrap()).expect("Failed to read glob pattern ") {
            match entry {
                Ok(path) => {
                    if path.is_file() {
                        if let Some(language) = path
                            .file_name()
                            .and_then(|n| n.to_str())
                            .and_then(get_language_from_extension)
                        {
                            let dir_path = match path.parent() {
                                Some(parent) => parent.to_path_buf(),
                                None => PathBuf::from(""),
                            };

                            match count_lines_with_stats(&path) {
                                Ok((ref file_stats, total_lines)) => {
                                    metrics.update(total_lines);
                                    let dir_stats = stats.entry(dir_path).or_default();
                                    let (count, lang_stats) = dir_stats
                                        .language_stats
                                        .entry(language.to_string())
                                        .or_insert((0, LanguageStats::default()));
                                    *count += 1;
                                    lang_stats.code_lines += file_stats.code_lines;
                                    lang_stats.comment_lines += file_stats.comment_lines;
                                    lang_stats.blank_lines += file_stats.blank_lines;
                                    if args.verbose {
                                        println!("File: {}", path.display());
                                        println!("  Code lines: {}", file_stats.code_lines);
                                        println!("  Comment lines: {}", file_stats.comment_lines);
                                        println!("  Blank lines: {}", file_stats.blank_lines);
                                        println!();
                                    }
                                }
                                Err(e) => {
                                    eprintln!("Error counting lines in {}: {}", path.display(), e);
                                    *error_count += 1;
                                }
                            }
                        }
                    }
                }
                Err(e) => println!("{:?}", e),
            }
        }
    } else {
        let read_dir = fs::read_dir(path)?;
        for entry_result in read_dir {
            let entry = match entry_result {
                Ok(entry) => entry,
                Err(e) => {
                    eprintln!("Error reading entry in {}: {}", path.display(), e);
                    *error_count += 1;
                    continue;
                }
            };

            let file_type = entry.file_type()?;
            if file_type.is_dir() && !file_type.is_symlink() {
                if !args.non_recursive {
                    match scan_directory(
                        &entry.path(),
                        args,
                        _current_dir,
                        metrics,
                        current_depth + 1,
                        error_count,
                    ) {
                        Ok(sub_stats) => {
                            for (path, stat) in sub_stats {
                                if let Some(existing) = stats.get_mut(&path) {
                                    for (lang, (count, lang_stats)) in stat.language_stats {
                                        let (existing_count, existing_stats) = existing
                                            .language_stats
                                            .entry(lang)
                                            .or_insert((0, LanguageStats::default()));
                                        *existing_count += count;
                                        existing_stats.code_lines += lang_stats.code_lines;
                                        existing_stats.comment_lines += lang_stats.comment_lines;
                                        existing_stats.blank_lines += lang_stats.blank_lines;
                                    }
                                } else {
                                    stats.insert(path, stat);
                                }
                            }
                        }
                        Err(e) => {
                            eprintln!("Error scanning directory {}: {}", entry.path().display(), e);
                            *error_count += 1;
                        }
                    }
                }
            } else if file_type.is_file() && !file_type.is_symlink() {
                let file_name = entry.file_name().to_string_lossy().to_string();
                if let Some(language) = get_language_from_extension(&file_name) {
                    let dir_path = match entry.path().parent() {
                        Some(parent) => parent.to_path_buf(),
                        None => PathBuf::from(""),
                    };

                    match count_lines_with_stats(&entry.path()) {
                        Ok((ref file_stats, total_lines)) => {
                            metrics.update(total_lines);
                            let dir_stats = stats.entry(dir_path).or_default();
                            let (count, lang_stats) = dir_stats
                                .language_stats
                                .entry(language.to_string())
                                .or_insert((0, LanguageStats::default()));
                            *count += 1;
                            lang_stats.code_lines += file_stats.code_lines;
                            lang_stats.comment_lines += file_stats.comment_lines;
                            lang_stats.blank_lines += file_stats.blank_lines;
                            if args.verbose {
                                println!("File: {}", entry.path().display());
                                println!("  Code lines: {}", file_stats.code_lines);
                                println!("  Comment lines: {}", file_stats.comment_lines);
                                println!("  Blank lines: {}", file_stats.blank_lines);
                                println!();
                            }
                        }
                        Err(e) => {
                            eprintln!("Error counting lines in {}: {}", entry.path().display(), e);
                            *error_count += 1;
                        }
                    }
                }
            }
        }
    }

    Ok(stats)
}

/// Helper function to print stats for a language
fn print_language_stats(prefix: &str, lang: &str, file_count: u64, stats: &LanguageStats) {
    println!(
        "{:<40} {:<12} {:>8} {:>10} {:>10} {:>10}",
        prefix.white(),
        lang.white(),
        file_count.to_string().bright_yellow(),
        stats.code_lines.to_string().bright_yellow(),
        stats.comment_lines.to_string().bright_yellow(),
        stats.blank_lines.to_string().bright_yellow()
    );
}

fn main() -> io::Result<()> {
    println!(
        "{} {}",
        env!("CARGO_PKG_NAME").bright_cyan().bold(),
        format!("v{}", env!("CARGO_PKG_VERSION")).bright_yellow()
    );
    let args = Args::parse();
    let path = Path::new(&args.path);
    let current_dir = env::current_dir()?;
    let mut metrics = PerformanceMetrics::new();
    let mut error_count = 0;

    if !path.exists() {
        return Err(io::Error::new(
            io::ErrorKind::NotFound,
            format!("Path does not exist: {}", path.display()),
        ));
    }

    println!("Starting source code analysis...");
    // Start with depth 0 and track errors
    let stats = scan_directory(path, &args, &current_dir, &mut metrics, 0, &mut error_count)?;
    metrics.print_final_stats();

    // Print detailed analysis with fixed-width directory field.
    let mut total_by_language: HashMap<String, (u64, LanguageStats)> = HashMap::new();
    let mut sorted_stats: Vec<_> = stats.iter().collect();
    sorted_stats.sort_by(|(a, _), (b, _)| a.to_string_lossy().cmp(&b.to_string_lossy()));

    println!("\n\n{}", "Detailed source code analysis:".blue().bold());
    println!("{}", "-".repeat(100).truecolor(100, 100, 100));
    let dir_header = "Directory".white().bold();
    let lang_header = "Language".white().bold();
    let files_header = "Files".white().bold();
    let code_header = "Code".white().bold();
    let comments_header = "Comments".white().bold();
    let blank_header = "Blank".white().bold();

    println!(
        "{:<40} {:<12} {:>8} {:>10} {:>10} {:>10}",
        dir_header, lang_header, files_header, code_header, comments_header, blank_header
    );
    println!("{}", "-".repeat(100).truecolor(100, 100, 100));

    for (path, dir_stats) in &sorted_stats {
        // Use a reference to avoid unnecessary string cloning
        let raw_display = match path.strip_prefix(&current_dir) {
            Ok(p) if p.as_os_str().is_empty() => ".",
            Ok(p) => p.to_str().unwrap_or(path.to_str().unwrap_or("")),
            Err(_) => path.to_str().unwrap_or(""),
        };

        // Truncate the directory name from the start if it is too long.
        let display_path = truncate_start(raw_display, DIR_WIDTH);

        let mut languages: Vec<_> = dir_stats.language_stats.iter().collect();
        languages.sort_by(|(a, _), (b, _)| a.cmp(b));

        for (lang, (file_count, lang_stats)) in &languages {
            print_language_stats(&display_path, lang, *file_count, lang_stats);

            let (total_count, total_stats) = total_by_language
                .entry(lang.to_string())
                .or_insert((0, LanguageStats::default()));
            *total_count += file_count;
            total_stats.code_lines += lang_stats.code_lines;
            total_stats.comment_lines += lang_stats.comment_lines;
            total_stats.blank_lines += lang_stats.blank_lines;
        }
    }

    println!("{:-<100}", "".truecolor(100, 100, 100));
    println!("{}", "Totals by language:".blue().bold());

    let mut sorted_totals: Vec<_> = total_by_language.iter().collect();
    sorted_totals.sort_by(|(a, _), (b, _)| a.cmp(b));

    for (lang, (file_count, stats)) in sorted_totals {
        print_language_stats("", lang, *file_count, stats);
    }

    let mut grand_total = LanguageStats::default();
    let mut total_files = 0;

    for (_, (files, stats)) in total_by_language.iter() {
        total_files += files;
        grand_total.code_lines += stats.code_lines;
        grand_total.comment_lines += stats.comment_lines;
        grand_total.blank_lines += stats.blank_lines;
    }

    let total_lines = grand_total.code_lines + grand_total.comment_lines + grand_total.blank_lines;

    if total_lines > 0 {
        println!("\n{}", "Overall Summary:".blue().bold());
        println!(
            "Total files processed: {}",
            total_files.to_string().bright_yellow()
        );
        println!(
            "Total lines processed: {}",
            total_lines.to_string().bright_yellow()
        );
        println!(
            "Code lines:     {} ({:.1}%)",
            grand_total.code_lines.to_string().bright_yellow(),
            ((grand_total.code_lines as f64 / total_lines as f64) * 100.0)
                .to_string()
                .bright_yellow()
        );
        println!(
            "Comment lines:  {} ({:.1}%)",
            grand_total.comment_lines.to_string().bright_yellow(),
            ((grand_total.comment_lines as f64 / total_lines as f64) * 100.0)
                .to_string()
                .bright_yellow()
        );
        println!(
            "Blank lines:    {} ({:.1}%)",
            grand_total.blank_lines.to_string().bright_yellow(),
            ((grand_total.blank_lines as f64 / total_lines as f64) * 100.0)
                .to_string()
                .bright_yellow()
        );

        if error_count > 0 {
            println!(
                "\n{}: {}",
                "Warning".red().bold(),
                error_count.to_string().bright_yellow()
            );
        }
    }

    Ok(())
}

#[cfg(test)]
mod tests {
    use super::*;
    use std::fs::{self, File};
    use std::io::Write;
    use tempfile::TempDir;

    fn test_args() -> Args {
        Args {
            path: String::from("."),
            ignore: Vec::new(),
            verbose: false,
            max_entries: 1000000,
            max_depth: 100,
            non_recursive: false,
            filespec: None,
        }
    }

    fn test_metrics() -> PerformanceMetrics {
        PerformanceMetrics::new()
    }

    fn create_test_file(dir: &Path, name: &str, content: &str) -> io::Result<()> {
        let path = dir.join(name);
        let mut file = File::create(path)?;
        write!(file, "{}", content)?;
        Ok(())
    }

    #[test]
    fn test_directory_scanning() -> io::Result<()> {
        let temp_dir = TempDir::new()?;
        let args = test_args();
        let mut metrics = test_metrics();
        let sub_dir = temp_dir.path().join("subdir");
        fs::create_dir(&sub_dir)?;
        create_test_file(
            temp_dir.path(),
            "main.rs",
            "fn main() {\n// Comment\nprintln!(\"Hello\");\n}\n",
        )?;
        create_test_file(
            &sub_dir,
            "lib.rs",
            "pub fn add(a: i32, b: i32) -> i32 {\n/* Block comment */\na + b\n}\n",
        )?;
        create_test_file(temp_dir.path(), "readme.md", "# Test Project")?;
        let mut error_count = 0;
        let stats = scan_directory(
            temp_dir.path(),
            &args,
            temp_dir.path(),
            &mut metrics,
            0,
            &mut error_count,
        )?;
        let main_stats = stats.get(temp_dir.path()).unwrap();
        let main_rust_stats = main_stats.language_stats.get("Rust").unwrap();
        assert_eq!(main_rust_stats.0, 1);
        assert_eq!(main_rust_stats.1.code_lines, 3);
        assert_eq!(main_rust_stats.1.comment_lines, 1);
        let sub_stats = stats.get(&sub_dir).unwrap();
        let sub_rust_stats = sub_stats.language_stats.get("Rust").unwrap();
        assert_eq!(sub_rust_stats.0, 1);
        assert_eq!(sub_rust_stats.1.code_lines, 3);
        assert_eq!(sub_rust_stats.1.comment_lines, 1);
        Ok(())
    }

    #[test]
    fn test_rust_line_counting() -> io::Result<()> {
        let temp_dir = TempDir::new()?;
        create_test_file(temp_dir.path(), "test.rs", "fn main() {\n// Line comment\n/* Block comment */\n/// Doc comment\n//! Module comment\nprintln!(\"Hello\");\n}\n")?;
        let (stats, _total_lines) = count_rust_lines(&temp_dir.path().join("test.rs"))?;
        assert_eq!(stats.code_lines, 3);
        assert_eq!(stats.comment_lines, 4);
        assert_eq!(stats.blank_lines, 0);
        Ok(())
    }

    #[test]
    fn test_python_line_counting() -> io::Result<()> {
        let temp_dir = TempDir::new()?;
        create_test_file(
            temp_dir.path(),
            "test.py",
            "def main():\n# Line comment\n'''Block\ncomment'''\nprint('Hello')\n\n",
        )?;
        let (stats, _total_lines) = count_python_lines(&temp_dir.path().join("test.py"))?;
        assert_eq!(stats.code_lines, 2);
        assert_eq!(stats.comment_lines, 3);
        assert_eq!(stats.blank_lines, 1);
        Ok(())
    }

    #[test]
    fn test_javascript_line_counting() -> io::Result<()> {
        let temp_dir = TempDir::new()?;
        create_test_file(temp_dir.path(), "test.js", "function main() {\n// Line comment\n/* Block comment */\n/* Multi-line\ncomment */\n<!-- JSX comment -->\nconsole.log('Hello');\n}\n")?;
        let (stats, _total_lines) = count_javascript_lines(&temp_dir.path().join("test.js"))?;
        assert_eq!(stats.code_lines, 3);
        assert_eq!(stats.comment_lines, 5);
        assert_eq!(stats.blank_lines, 0);
        Ok(())
    }

    #[test]
    fn test_perl_line_counting() -> io::Result<()> {
        let temp_dir = TempDir::new()?;
        create_test_file(temp_dir.path(), "test.pl", "#!/usr/bin/perl\n# Line comment\n=pod\nDocumentation block\n=cut\nprint \"Hello\";\n\n")?;
        let (stats, _total_lines) = count_perl_lines(&temp_dir.path().join("test.pl"))?;
        assert_eq!(stats.code_lines, 2);
        assert_eq!(stats.comment_lines, 4);
        assert_eq!(stats.blank_lines, 1);
        Ok(())
    }

    #[test]
    fn test_ruby_line_counting() -> io::Result<()> {
        let temp_dir = TempDir::new()?;
        create_test_file(temp_dir.path(), "test.rb", "#!/usr/bin/env ruby\n# This is a comment\nputs 'Hello, world!'\n=begin\nThis is a block comment\n=end\nputs 'Goodbye'\n")?;
        let (stats, _total_lines) = count_ruby_lines(&temp_dir.path().join("test.rb"))?;
        assert_eq!(stats.code_lines, 3);
        assert_eq!(stats.comment_lines, 4);
        Ok(())
    }

    #[test]
    fn test_shell_line_counting() -> io::Result<()> {
        let temp_dir = TempDir::new()?;
        create_test_file(
            temp_dir.path(),
            "test.sh",
            "#!/bin/bash\n# This is a comment\necho \"Hello, world!\"\n",
        )?;
        let (stats, _total_lines) = count_shell_lines(&temp_dir.path().join("test.sh"))?;
        assert_eq!(stats.code_lines, 2);
        assert_eq!(stats.comment_lines, 1);
        Ok(())
    }

    #[test]
    fn test_pascal_line_counting() -> io::Result<()> {
        let temp_dir = TempDir::new()?;
        create_test_file(temp_dir.path(), "test.pas", "program Test;\n// This is a line comment\n{ This is a block comment }\nwriteln('Hello, world!');\n(* Another block comment\nspanning multiple lines *)\nwriteln('Goodbye');\n")?;
        let (stats, _total_lines) = count_pascal_lines(&temp_dir.path().join("test.pas"))?;
        assert_eq!(stats.code_lines, 3);
        assert_eq!(stats.comment_lines, 4);
        Ok(())
    }

    // --- New Tests ---

    #[test]
    fn test_case_insensitive_extension() {
        // Test that uppercase or mixed-case extensions are correctly recognized.
        assert_eq!(get_language_from_extension("TEST.RS"), Some("Rust"));
        assert_eq!(
            get_language_from_extension("example.Js"),
            Some("JavaScript")
        );
        assert_eq!(get_language_from_extension("module.Py"), Some("Python"));
        assert_eq!(get_language_from_extension("FOO.TS"), Some("TypeScript"));
    }

    #[test]
    fn test_invalid_utf8_handling() -> io::Result<()> {
        // Create a file with invalid UTF-8 bytes.
        let temp_dir = TempDir::new()?;
        let file_path = temp_dir.path().join("invalid.txt");
        // Write valid UTF-8 text, then an invalid byte (0xFF), then more valid text.
        fs::write(&file_path, b"hello\n\xFFworld\n")?;
        // read_file_lines_lossy should not error and should replace the invalid byte.
        let lines = read_file_lines_lossy(&file_path)?;
        // Expect two lines: "hello" and "�world"
        assert_eq!(lines.len(), 2);
        assert_eq!(lines[0], "hello");
        // The invalid byte is replaced with the Unicode replacement character.
        assert!(lines[1].contains("�world"));
        Ok(())
    }

    #[test]
    fn test_generic_line_counting() -> io::Result<()> {
        // Create a file with an unknown extension containing blank and code lines.
        let temp_dir = TempDir::new()?;
        // Mix of code lines and blank lines
        let content = "first line\n\nsecond line\n   \nthird line\n";
        create_test_file(temp_dir.path(), "file.xyz", content)?;

        let (stats, _total_lines) = count_generic_lines(&temp_dir.path().join("file.xyz"))?;
        assert_eq!(stats.code_lines, 3);
        assert_eq!(stats.blank_lines, 2);
        // Generic counting does not track comment lines
        assert_eq!(stats.comment_lines, 0);
        Ok(())
    }

    #[test]
    fn test_truncate_start() {
        // When the string is short, it remains unchanged.
        assert_eq!(truncate_start("short", DIR_WIDTH), "short");
        // When too long, it should be truncated from the start.
        let long_str = "winmerge-master\\Externals\\boost\\boost\\config\\compiler";
        let truncated = truncate_start(long_str, DIR_WIDTH);
        assert_eq!(truncated.chars().count(), DIR_WIDTH);
        assert!(truncated.starts_with("..."));
        // The truncated version should contain the important ending portion.
        let expected_ending: String = long_str
            .chars()
            .rev()
            .take(DIR_WIDTH - 3)
            .collect::<Vec<_>>()
            .into_iter()
            .rev()
            .collect();
        assert!(truncated.ends_with(&expected_ending));
    }

    #[test]
    fn test_yaml_line_counting() -> io::Result<()> {
        let temp_dir = TempDir::new()?;
        create_test_file(
            &temp_dir.path(),
            "test.yaml",
            "# comment\nkey: value\n\nlist:\n  - item # inline text after value (treated as code)\n",
        )?;
        let (stats, _total_lines) = count_yaml_lines(&temp_dir.path().join("test.yaml"))?;
        assert_eq!(stats.code_lines, 3); // key, list:, item
        assert_eq!(stats.comment_lines, 1);
        assert_eq!(stats.blank_lines, 1);
        Ok(())
    }

    #[test]
    fn test_toml_line_counting() -> io::Result<()> {
        let temp_dir = TempDir::new()?;
        create_test_file(
            &temp_dir.path(),
            "Cargo.toml",
            "# comment\n[package]\nname = 'demo'\n\n[dependencies]\n",
        )?;
        let (stats, _total_lines) = count_toml_lines(&temp_dir.path().join("Cargo.toml"))?;
        assert_eq!(stats.code_lines, 3);
        assert_eq!(stats.comment_lines, 1);
        assert_eq!(stats.blank_lines, 1);
        Ok(())
    }

    #[test]
    fn test_json_line_counting() -> io::Result<()> {
        let temp_dir = TempDir::new()?;
        create_test_file(
            &temp_dir.path(),
            "data.json",
            "{\n  \"k\": 1,\n  \"arr\": [1,2]\n}\n\n",
        )?;
        let (stats, _total_lines) = count_json_lines(&temp_dir.path().join("data.json"))?;
        assert_eq!(stats.code_lines, 4);
        assert_eq!(stats.comment_lines, 0);
        assert_eq!(stats.blank_lines, 1);
        Ok(())
    }

    #[test]
    fn test_xml_line_counting() -> io::Result<()> {
        let temp_dir = TempDir::new()?;
        create_test_file(
            &temp_dir.path(),
            "data.xml",
            "<root>\n<!-- c1 -->\n<!--\n block\n-->\n<child/>\n</root>\n",
        )?;
        let (stats, _total_lines) = count_xml_like_lines(&temp_dir.path().join("data.xml"))?;
        assert!(stats.code_lines >= 3);
        assert!(stats.comment_lines >= 3);
        assert_eq!(stats.blank_lines, 0);
        Ok(())
    }

    #[test]
    fn test_html_line_counting() -> io::Result<()> {
        let temp_dir = TempDir::new()?;
        create_test_file(
            &temp_dir.path(),
            "index.html",
            "<html>\n<body>\n<!-- banner -->\n<div>hi</div>\n<!--\n multi\n-->\n</body>\n</html>\n",
        )?;
        let (stats, _total_lines) = count_xml_like_lines(&temp_dir.path().join("index.html"))?;
        assert!(stats.code_lines >= 5); // <html>, <body>, <div>, </body>, </html>
        assert!(stats.comment_lines >= 3);
        Ok(())
    }

    #[test]
    fn test_makefile_line_counting() -> io::Result<()> {
        let temp_dir = TempDir::new()?;
        create_test_file(
            &temp_dir.path(),
            "Makefile",
            "# comment\n\nall:\n\t@echo hello # inline\n",
        )?;
        let (stats, _total_lines) = count_makefile_lines(&temp_dir.path().join("Makefile"))?;
        assert_eq!(stats.code_lines, 2); // all:, recipe line
        assert_eq!(stats.comment_lines, 1);
        assert_eq!(stats.blank_lines, 1);
        Ok(())
    }

    #[test]
    fn test_makefile_extension_mapping() {
        assert_eq!(get_language_from_extension("rules.mk"), Some("Makefile".to_string()));
        assert_eq!(get_language_from_extension("GNUmakefile"), Some("Makefile".to_string()));
    }

    #[test]
    fn test_dockerfile_line_counting() -> io::Result<()> {
        let temp_dir = TempDir::new()?;
        create_test_file(
            &temp_dir.path(),
            "Dockerfile",
            "# comment\nFROM alpine\nRUN echo hi\n",
        )?;
        let (stats, _total_lines) = count_dockerfile_lines(&temp_dir.path().join("Dockerfile"))?;
        assert_eq!(stats.code_lines, 2);
        assert_eq!(stats.comment_lines, 1);
        Ok(())
    }

    #[test]
    fn test_ini_line_counting() -> io::Result<()> {
        let temp_dir = TempDir::new()?;
        create_test_file(
            &temp_dir.path(),
            "config.ini",
            "; top comment\n# another\n[core]\nname = demo\n\n",
        )?;
        let (stats, _total_lines) = count_ini_lines(&temp_dir.path().join("config.ini"))?;
        assert_eq!(stats.code_lines, 2);
        assert_eq!(stats.comment_lines, 2);
        assert_eq!(stats.blank_lines, 1);
        Ok(())
    }

    #[test]
    fn test_hcl_line_counting() -> io::Result<()> {
        let temp_dir = TempDir::new()?;
        create_test_file(
            &temp_dir.path(),
            "main.tf",
            "# comment\n// also comment\nresource \"x\" \"y\" {\n  a = 1 /* inline */\n}\n/*\nblock\n*/\n",
        )?;
        let (stats, _total_lines) = count_hcl_lines(&temp_dir.path().join("main.tf"))?;
        assert!(stats.code_lines >= 3);
        assert!(stats.comment_lines >= 4);
        Ok(())
    }

    #[test]
    fn test_cmake_line_counting() -> io::Result<()> {
        let temp_dir = TempDir::new()?;
        create_test_file(
            &temp_dir.path(),
            "CMakeLists.txt",
            "# top\ncmake_minimum_required(VERSION 3.25)\nproject(demo)\n# end\n",
        )?;
        let (stats, _total_lines) = count_cmake_lines(&temp_dir.path().join("CMakeLists.txt"))?;
        assert_eq!(stats.code_lines, 2);
        assert_eq!(stats.comment_lines, 2);
        Ok(())
    }

    #[test]
    fn test_powershell_line_counting() -> io::Result<()> {
        let temp_dir = TempDir::new()?;
        create_test_file(
            &temp_dir.path(),
            "script.ps1",
            "# line\nWrite-Host 'hi'\n<# block\ncomment #> Write-Host 'after'\n",
        )?;
        let (stats, _total_lines) = count_powershell_lines(&temp_dir.path().join("script.ps1"))?;
        assert!(stats.code_lines >= 2);
        assert!(stats.comment_lines >= 2);
        Ok(())
    }

    #[test]
    fn test_batch_line_counting() -> io::Result<()> {
        let temp_dir = TempDir::new()?;
        create_test_file(
            &temp_dir.path(),
            "run.bat",
            "REM header\n:: also comment\n@echo on\nset X=1\n",
        )?;
        let (stats, _total_lines) = count_batch_lines(&temp_dir.path().join("run.bat"))?;
        assert_eq!(stats.comment_lines, 2);
        assert_eq!(stats.code_lines, 2);
        Ok(())
    }

    #[test]
    fn test_tcl_line_counting() -> io::Result<()> {
        let temp_dir = TempDir::new()?;
        create_test_file(
            &temp_dir.path(),
            "prog.tcl",
            "#! /usr/bin/env tclsh\n# comment\nputs \"hello\"\n",
        )?;
        let (stats, _total_lines) = count_tcl_lines(&temp_dir.path().join("prog.tcl"))?;
        assert_eq!(stats.code_lines, 2); // shebang + puts
        assert_eq!(stats.comment_lines, 1);
        Ok(())
    }

    #[test]
    fn test_rst_line_counting() -> io::Result<()> {
        let temp_dir = TempDir::new()?;
        create_test_file(
            &temp_dir.path(),
            "doc.rst",
            "Title\n=====\n\n.. comment\n\nParagraph text.\n",
        )?;
        let (stats, _total_lines) = count_rst_lines(&temp_dir.path().join("doc.rst"))?;
        assert_eq!(stats.blank_lines, 2);
        assert_eq!(stats.comment_lines, 0);
        assert_eq!(stats.code_lines, 4);
        Ok(())
    }

    #[test]
    fn test_velocity_line_counting() -> io::Result<()> {
        let temp_dir = TempDir::new()?;
        create_test_file(
            &temp_dir.path(),
            "template.vm",
            "## line comment\nHello #* block *# World\n#* multi\nline *#\n",
        )?;
        let (stats, _total_lines) = count_velocity_lines(&temp_dir.path().join("template.vm"))?;
        assert!(stats.code_lines >= 2);
        assert!(stats.comment_lines >= 2);
        Ok(())
    }

    #[test]
    fn test_mustache_line_counting() -> io::Result<()> {
        let temp_dir = TempDir::new()?;
        create_test_file(
            &temp_dir.path(),
            "view.mustache",
            "{{! top }}\nHello {{name}}\n{{! multi\n line }}\n",
        )?;
        let (stats, _total_lines) = count_mustache_lines(&temp_dir.path().join("view.mustache"))?;
        assert!(stats.code_lines >= 1);
        assert!(stats.comment_lines >= 2);
        Ok(())
    }

    #[test]
    fn test_proto_line_counting() -> io::Result<()> {
        let temp_dir = TempDir::new()?;
        create_test_file(
            &temp_dir.path(),
            "msg.proto",
            "// comment\n/* block */\nsyntax = \"proto3\";\n",
        )?;
        let (stats, _total_lines) = count_c_style_lines(&temp_dir.path().join("msg.proto"))?;
        assert_eq!(stats.code_lines, 1);
        assert_eq!(stats.comment_lines, 2);
        Ok(())
    }

    #[test]
    fn test_svg_xsl_line_counting() -> io::Result<()> {
        let temp_dir = TempDir::new()?;
        create_test_file(&temp_dir.path(), "pic.svg", "<svg><!-- c --><g/></svg>\n")?;
        create_test_file(&temp_dir.path(), "sheet.xsl", "<xsl:stylesheet><!-- c --></xsl:stylesheet>\n")?;
        let (svg_stats, _) = count_xml_like_lines(&temp_dir.path().join("pic.svg"))?;
        let (xsl_stats, _) = count_xml_like_lines(&temp_dir.path().join("sheet.xsl"))?;
        assert!(svg_stats.code_lines >= 1 && svg_stats.comment_lines >= 1);
        assert!(xsl_stats.code_lines >= 1 && xsl_stats.comment_lines >= 1);
        Ok(())
    }

    #[test]
    fn test_scala_is_c_style() -> io::Result<()> {
        let temp_dir = TempDir::new()?;
        create_test_file(
            &temp_dir.path(),
            "Main.scala",
            "object Main {\n// comment\n/* block */\nval x = 1\n}\n",
        )?;
        let (stats, _total_lines) = count_c_style_lines(&temp_dir.path().join("Main.scala"))?;
        assert_eq!(stats.code_lines, 3);
        assert_eq!(stats.comment_lines, 2);
        Ok(())
    }
}<|MERGE_RESOLUTION|>--- conflicted
+++ resolved
@@ -1,233 +1,174 @@
-//! Source Code Analysis Tool
+//! Source Code Analysis Tool
+//!
+//! This tool performs comprehensive analysis of source code across multiple programming languages,
+//! providing detailed statistics about code, comment, and blank line distribution.
 //!
-//! This tool performs comprehensive analysis of source code across multiple programming languages,
-//! providing detailed statistics about code, comment, and blank line distribution.
-<<<<<<< HEAD
-//! 
 //! Supported languages: Rust, Go, Python, Java, C/C++, C#, JavaScript, TypeScript,
 //! PHP, Perl, Ruby, Shell, Pascal, Scala, YAML, XML, JSON, HTML, TOML,
 //! Makefile, Dockerfile, INI, HCL, CMake, PowerShell, Batch, TCL,
 //! ReStructuredText, Velocity, Mustache, Protobuf, SVG, XSL.
-=======
-//!
-//! Supported languages: Rust, Go, Python, Java, C/C++, C#, JavaScript, TypeScript, PHP, Perl, Ruby, Shell, Pascal.
->>>>>>> e15cf1aa
-
-use clap::{ArgAction, Parser};
-use std::collections::HashMap;
-use std::env;
-use std::fs;
-use std::io; // No BufReader here.
-use std::path::{Path, PathBuf};
-
-use colored::*;
-use glob::glob;
-use std::io::Read; // Needed for reading file contents
-use std::sync::atomic::{AtomicU64, Ordering};
-use std::sync::Arc;
-use std::time::{Duration, Instant};
-
-// Fixed width for the directory column.
-const DIR_WIDTH: usize = 40;
-
-// Performance metrics structure
-#[derive(Debug)]
-struct PerformanceMetrics {
-    files_processed: Arc<AtomicU64>,
-    lines_processed: Arc<AtomicU64>,
-    start_time: Instant,
-    last_update: Instant,
-}
-
-#[derive(Parser, Debug)]
-#[command(
-    author,
-    version,
-<<<<<<< HEAD
+
+use clap::{ArgAction, Parser};
+use std::collections::HashMap;
+use std::env;
+use std::fs;
+use std::io; // No BufReader here.
+use std::path::{Path, PathBuf};
+
+use colored::*;
+use glob::glob;
+use std::io::Read; // Needed for reading file contents
+use std::sync::atomic::{AtomicU64, Ordering};
+use std::sync::Arc;
+use std::time::{Duration, Instant};
+
+// Fixed width for the directory column.
+const DIR_WIDTH: usize = 40;
+
+// Performance metrics structure
+#[derive(Debug)]
+struct PerformanceMetrics {
+    files_processed: Arc<AtomicU64>,
+    lines_processed: Arc<AtomicU64>,
+    start_time: Instant,
+    last_update: Instant,
+}
+
+#[derive(Parser, Debug)]
+#[command(
+    author,
+    version,
     about = "Source code analyser for multiple programming languages",
-    long_about = "Supported languages: Rust, Go, Python, Java, C/C++, C#, JavaScript, TypeScript, PHP, Perl, Ruby, Shell, Pascal, Scala, YAML, XML, JSON, HTML, TOML, Makefile, Dockerfile, INI, HCL, CMake, PowerShell, Batch, TCL, ReStructuredText, Velocity, Mustache, Protobuf, SVG, XSL."
-=======
-    about = "Source code analyser for multiple programming languages. Supported languages: Rust, Go, Python, Java, C/C++, C#, JavaScript, TypeScript, PHP, Perl, Ruby, Shell, Pascal.",
+    long_about = "Supported languages: Rust, Go, Python, Java, C/C++, C#, JavaScript, TypeScript, PHP, Perl, Ruby, Shell, Pascal, Scala, YAML, XML, JSON, HTML, TOML, Makefile, Dockerfile, INI, HCL, CMake, PowerShell, Batch, TCL, ReStructuredText, Velocity, Mustache, Protobuf, SVG, XSL.",
     color = clap::ColorChoice::Always
->>>>>>> e15cf1aa
 )]
-struct Args {
-    #[arg(default_value = ".")]
-    path: String,
-
-    #[arg(short, long, action = ArgAction::Append)]
-    ignore: Vec<String>,
-
-    #[arg(short, long)]
-    verbose: bool,
-
-    #[arg(short, long, default_value = "1000000")]
-    max_entries: usize,
-
-    #[arg(short = 'd', long, default_value = "100")]
-    max_depth: usize,
-
-    #[arg(short = 'n', long)]
-    non_recursive: bool,
-
-    #[arg(short = 'f', long)]
-    filespec: Option<String>,
-}
-
-#[derive(Debug, Default)]
-struct LanguageStats {
-    code_lines: u64,
-    comment_lines: u64,
-    blank_lines: u64,
-}
-
-#[derive(Debug, Default)]
-struct DirectoryStats {
-    language_stats: HashMap<String, (u64, LanguageStats)>, // (file_count, stats) per language
-}
-
-impl PerformanceMetrics {
-    fn new() -> Self {
-        PerformanceMetrics {
-            files_processed: Arc::new(AtomicU64::new(0)),
-            lines_processed: Arc::new(AtomicU64::new(0)),
-            start_time: Instant::now(),
-            last_update: Instant::now(),
-        }
+struct Args {
+    #[arg(default_value = ".")]
+    path: String,
+
+    #[arg(short, long, action = ArgAction::Append)]
+    ignore: Vec<String>,
+
+    #[arg(short, long)]
+    verbose: bool,
+
+    #[arg(short, long, default_value = "1000000")]
+    max_entries: usize,
+
+    #[arg(short = 'd', long, default_value = "100")]
+    max_depth: usize,
+
+    #[arg(short = 'n', long)]
+    non_recursive: bool,
+
+    #[arg(short = 'f', long)]
+    filespec: Option<String>,
+}
+
+#[derive(Debug, Default)]
+struct LanguageStats {
+    code_lines: u64,
+    comment_lines: u64,
+    blank_lines: u64,
+}
+
+#[derive(Debug, Default)]
+struct DirectoryStats {
+    language_stats: HashMap<String, (u64, LanguageStats)>, // (file_count, stats) per language
+}
+
+impl PerformanceMetrics {
+    fn new() -> Self {
+        PerformanceMetrics {
+            files_processed: Arc::new(AtomicU64::new(0)),
+            lines_processed: Arc::new(AtomicU64::new(0)),
+            start_time: Instant::now(),
+            last_update: Instant::now(),
+        }
+    }
+
+    fn update(&mut self, new_lines: u64) {
+        self.files_processed.fetch_add(1, Ordering::Relaxed);
+        self.lines_processed.fetch_add(new_lines, Ordering::Relaxed);
+
+        // Update progress every second
+        let now = Instant::now();
+        if now.duration_since(self.last_update) >= Duration::from_secs(1) {
+            self.print_progress();
+            self.last_update = now;
+        }
+    }
+
+    fn print_progress(&self) {
+        let elapsed = self.start_time.elapsed().as_secs_f64();
+        let files = self.files_processed.load(Ordering::Relaxed);
+        let lines = self.lines_processed.load(Ordering::Relaxed);
+
+        print!(
+            "\rProcessed {} files ({:.1} files/sec) and {} lines ({:.1} lines/sec)...",
+            files,
+            files as f64 / elapsed,
+            lines,
+            lines as f64 / elapsed
+        );
+        let _ = io::Write::flush(&mut io::stdout()); // Ignore errors instead of unwrap
+    }
+
+    fn print_final_stats(&self) {
+        let elapsed = self.start_time.elapsed().as_secs_f64();
+        let files = self.files_processed.load(Ordering::Relaxed);
+        let lines = self.lines_processed.load(Ordering::Relaxed);
+
+        println!("\n\n{}", "Performance Summary:".blue().bold());
+        println!(
+            "Total time: {:.2} seconds",
+            elapsed.to_string().bright_yellow()
+        );
+        println!(
+            "Files processed: {} ({:.1} files/sec)",
+            files.to_string().bright_yellow(),
+            (files as f64 / elapsed).to_string().bright_yellow()
+        );
+        println!(
+            "Lines processed: {} ({:.1} lines/sec)",
+            lines.to_string().bright_yellow(),
+            (lines as f64 / elapsed).to_string().bright_yellow()
+        );
+    }
+}
+
+/// Reads a file’s entire content as lines, converting invalid UTF‑8 sequences using replacement characters.
+fn read_file_lines_lossy(file_path: &Path) -> io::Result<Vec<String>> {
+    let mut file = fs::File::open(file_path)?;
+    let mut content = Vec::new();
+    file.read_to_end(&mut content)?;
+    let content = String::from_utf8_lossy(&content);
+    Ok(content.lines().map(|line| line.to_string()).collect())
+}
+
+/// Identify the language based on filename and/or extension (case-insensitive).
+/// Returns a static string to avoid allocations; callers can `.to_string()` when needed.
+fn get_language_from_extension(file_name: &str) -> Option<&'static str> {
+    let lower = file_name.to_lowercase();
+    // Special filenames without extensions
+    if lower.starts_with("dockerfile") {
+        return Some("Dockerfile");
+    }
+    if lower == "makefile" || lower == "gnumakefile" || lower == "bsdmakefile" {
+        return Some("Makefile");
+    }
+    if lower == "cmakelists.txt" {
+        return Some("CMake");
     }
 
-    fn update(&mut self, new_lines: u64) {
-        self.files_processed.fetch_add(1, Ordering::Relaxed);
-        self.lines_processed.fetch_add(new_lines, Ordering::Relaxed);
-
-        // Update progress every second
-        let now = Instant::now();
-        if now.duration_since(self.last_update) >= Duration::from_secs(1) {
-            self.print_progress();
-            self.last_update = now;
-        }
-    }
-
-    fn print_progress(&self) {
-        let elapsed = self.start_time.elapsed().as_secs_f64();
-        let files = self.files_processed.load(Ordering::Relaxed);
-        let lines = self.lines_processed.load(Ordering::Relaxed);
-
-        print!(
-            "\rProcessed {} files ({:.1} files/sec) and {} lines ({:.1} lines/sec)...",
-            files,
-            files as f64 / elapsed,
-            lines,
-            lines as f64 / elapsed
-        );
-        let _ = io::Write::flush(&mut io::stdout()); // Ignore errors instead of unwrap
-    }
-
-    fn print_final_stats(&self) {
-        let elapsed = self.start_time.elapsed().as_secs_f64();
-        let files = self.files_processed.load(Ordering::Relaxed);
-        let lines = self.lines_processed.load(Ordering::Relaxed);
-
-        println!("\n\n{}", "Performance Summary:".blue().bold());
-        println!(
-            "Total time: {:.2} seconds",
-            elapsed.to_string().bright_yellow()
-        );
-        println!(
-            "Files processed: {} ({:.1} files/sec)",
-            files.to_string().bright_yellow(),
-            (files as f64 / elapsed).to_string().bright_yellow()
-        );
-        println!(
-            "Lines processed: {} ({:.1} lines/sec)",
-            lines.to_string().bright_yellow(),
-            (lines as f64 / elapsed).to_string().bright_yellow()
-        );
-    }
-}
-
-/// Reads a file’s entire content as lines, converting invalid UTF‑8 sequences using replacement characters.
-fn read_file_lines_lossy(file_path: &Path) -> io::Result<Vec<String>> {
-    let mut file = fs::File::open(file_path)?;
-    let mut content = Vec::new();
-    file.read_to_end(&mut content)?;
-    let content = String::from_utf8_lossy(&content);
-    Ok(content.lines().map(|line| line.to_string()).collect())
-}
-
-/// Identify the language based on the file extension (case-insensitive).
-<<<<<<< HEAD
-fn get_language_from_extension(file_name: &str) -> Option<String> {
-    let normalized = normalize_path_str(file_name);
-    let lower_name = normalized.to_lowercase();
-    // Special filenames without (reliable) extensions
-    if lower_name.starts_with("dockerfile") { return Some("Dockerfile".to_string()); }
-    if lower_name == "makefile" || lower_name == "gnumakefile" || lower_name == "bsdmakefile" {
-        return Some("Makefile".to_string());
-    }
-    if lower_name == "cmakelists.txt" { return Some("CMake".to_string()); }
-    // Extract extension (if any) and convert to lowercase for case-insensitive comparison.
-    let ext_opt = normalized.rsplit('.').nth(1).map(|_| normalized.rsplit('.').next().unwrap().to_lowercase());
-    let ext = match ext_opt { Some(e) => e, None => return None };
-    match ext.as_str() {
-        "rs"   => Some("Rust".to_string()),
-        "go"   => Some("Go".to_string()),
-        "py"   => Some("Python".to_string()),
-        "java" => Some("Java".to_string()),
-        "cpp" | "c" | "h" | "hpp" => Some("C/C++".to_string()),
-        "cs"   => Some("C#".to_string()),
-        "js"   => Some("JavaScript".to_string()),
-        "ts"   => Some("TypeScript".to_string()),
-        "jsx"  => Some("JSX".to_string()),
-        "tsx"  => Some("TSX".to_string()),
-        "php"  => Some("PHP".to_string()),
-        "pl" | "pm" | "t" => Some("Perl".to_string()),
-        "rb"   => Some("Ruby".to_string()),
-        "sh"   => Some("Shell".to_string()),
-        "pas"  => Some("Pascal".to_string()),
-        // Newly supported extensions
-        "scala" | "sbt" => Some("Scala".to_string()),
-        "yaml" | "yml" => Some("YAML".to_string()),
-        "json" => Some("JSON".to_string()),
-        // XML family (but map SVG/XSL separately)
-        "xml" | "xsd" => Some("XML".to_string()),
-        "html" | "htm" | "xhtml" => Some("HTML".to_string()),
-        "toml" => Some("TOML".to_string()),
-        // Makefile variants
-        "mk" | "mak" => Some("Makefile".to_string()),
-        // INI-like
-        "ini" | "cfg" | "conf" | "properties" | "prop" => Some("INI".to_string()),
-        // HCL / Terraform
-        "hcl" | "tf" | "tfvars" => Some("HCL".to_string()),
-        // CMake modules
-        "cmake" => Some("CMake".to_string()),
-        // PowerShell
-        "ps1" | "psm1" | "psd1" => Some("PowerShell".to_string()),
-        // Batch / CMD
-        "bat" | "cmd" => Some("Batch".to_string()),
-        // TCL
-        "tcl" => Some("TCL".to_string()),
-        // ReStructuredText
-        "rst" | "rest" => Some("ReStructuredText".to_string()),
-        // Velocity templates
-        "vm" | "vtl" => Some("Velocity".to_string()),
-        // Mustache templates
-        "mustache" => Some("Mustache".to_string()),
-        // Protobuf
-        "proto" => Some("Protobuf".to_string()),
-        // SVG / XSL
-        "svg" => Some("SVG".to_string()),
-        "xsl" | "xslt" => Some("XSL".to_string()),
-        _      => None,
-=======
-/// Uses static strings to avoid unnecessary allocations.
-fn get_language_from_extension(file_name: &str) -> Option<&'static str> {
-    // Extract extension first, then normalize only if needed
-    let ext = file_name.rsplit('.').next()?;
-    // Convert to lowercase for case-insensitive comparison
-    let lowercase_ext = ext.to_lowercase();
-
-    match lowercase_ext.as_str() {
+    // Extract extension if present
+    let (stem, ext) = match file_name.rsplit_once('.') {
+        Some((s, e)) if !s.is_empty() => (s, e.to_lowercase()),
+        _ => return None,
+    };
+    let ext = ext.as_str();
+    match ext {
+        // Core set
         "rs" => Some("Rust"),
         "go" => Some("Go"),
         "py" => Some("Python"),
@@ -243,56 +184,87 @@
         "rb" => Some("Ruby"),
         "sh" => Some("Shell"),
         "pas" => Some("Pascal"),
+        // Newly supported
+        "scala" | "sbt" => Some("Scala"),
+        "yaml" | "yml" => Some("YAML"),
+        "json" => Some("JSON"),
+        // XML family (SVG/XSL handled separately)
+        "xml" | "xsd" => Some("XML"),
+        "html" | "htm" | "xhtml" => Some("HTML"),
         "toml" => Some("TOML"),
+        // Makefile variants
+        "mk" | "mak" => Some("Makefile"),
+        // INI-like
+        "ini" | "cfg" | "conf" | "properties" | "prop" => Some("INI"),
+        // HCL / Terraform
+        "hcl" | "tf" | "tfvars" => Some("HCL"),
+        // CMake modules
+        "cmake" => Some("CMake"),
+        // PowerShell
+        "ps1" | "psm1" | "psd1" => Some("PowerShell"),
+        // Batch / CMD
+        "bat" | "cmd" => Some("Batch"),
+        // TCL
+        "tcl" => Some("TCL"),
+        // ReStructuredText
+        "rst" | "rest" => Some("ReStructuredText"),
+        // Velocity templates
+        "vm" | "vtl" => Some("Velocity"),
+        // Mustache templates
+        "mustache" => Some("Mustache"),
+        // Protobuf
+        "proto" => Some("Protobuf"),
+        // SVG / XSL
+        "svg" => Some("SVG"),
+        "xsl" | "xslt" => Some("XSL"),
         _ => None,
->>>>>>> e15cf1aa
     }
 }
-
-fn is_ignored_dir(path: &Path) -> bool {
-    let dir_name = path.file_name().and_then(|n| n.to_str()).unwrap_or("");
-    let ignored = [
-        "target",
-        "node_modules",
-        "build",
-        "dist",
-        ".git",
-        "venv",
-        "__pycache__",
-        "bin",
-        "obj",
-    ];
-    ignored.contains(&dir_name)
-}
-
-/// Helper function that truncates the given string to a maximum number of characters by keeping the last characters.
-/// If truncation occurs, the returned string is prefixed with "..." so that its total length equals max_len.
-fn truncate_start(s: &str, max_len: usize) -> String {
-    let char_count = s.chars().count();
-    if char_count <= max_len {
-        s.to_string()
-    } else {
-        // More efficient implementation without multiple reverses and unnecessary allocations
-        // Skip front chars to keep only the last (max_len - 3) chars, then prepend "..."
-        let skip_count = char_count - (max_len - 3);
-        let truncated: String = s.chars().skip(skip_count).collect();
-        format!("...{}", truncated)
-    }
-}
-
-/// Delegate counting to the appropriate parser based on file extension.
-fn count_lines_with_stats(file_path: &Path) -> io::Result<(LanguageStats, u64)> {
-    // Inspect filename for special cases (Dockerfile*, Makefile variants)
-    let file_name_lower = file_path.file_name().and_then(|n| n.to_str()).map(|s| s.to_lowercase()).unwrap_or_default();
-    if file_name_lower.starts_with("dockerfile") { return count_dockerfile_lines(file_path); }
-    if file_name_lower == "makefile" || file_name_lower == "gnumakefile" || file_name_lower == "bsdmakefile" { return count_makefile_lines(file_path); }
-    if file_name_lower == "cmakelists.txt" { return count_cmake_lines(file_path); }
-    // Get extension in lowercase for case-insensitive matching.
-    let extension = file_path
-        .extension()
-        .and_then(|ext| ext.to_str())
-        .unwrap_or("")
-        .to_lowercase();
+
+fn is_ignored_dir(path: &Path) -> bool {
+    let dir_name = path.file_name().and_then(|n| n.to_str()).unwrap_or("");
+    let ignored = [
+        "target",
+        "node_modules",
+        "build",
+        "dist",
+        ".git",
+        "venv",
+        "__pycache__",
+        "bin",
+        "obj",
+    ];
+    ignored.contains(&dir_name)
+}
+
+/// Helper function that truncates the given string to a maximum number of characters by keeping the last characters.
+/// If truncation occurs, the returned string is prefixed with "..." so that its total length equals max_len.
+fn truncate_start(s: &str, max_len: usize) -> String {
+    let char_count = s.chars().count();
+    if char_count <= max_len {
+        s.to_string()
+    } else {
+        // More efficient implementation without multiple reverses and unnecessary allocations
+        // Skip front chars to keep only the last (max_len - 3) chars, then prepend "..."
+        let skip_count = char_count - (max_len - 3);
+        let truncated: String = s.chars().skip(skip_count).collect();
+        format!("...{}", truncated)
+    }
+}
+
+/// Delegate counting to the appropriate parser based on file extension.
+fn count_lines_with_stats(file_path: &Path) -> io::Result<(LanguageStats, u64)> {
+    // Inspect filename for special cases (Dockerfile*, Makefile variants)
+    let file_name_lower = file_path.file_name().and_then(|n| n.to_str()).map(|s| s.to_lowercase()).unwrap_or_default();
+    if file_name_lower.starts_with("dockerfile") { return count_dockerfile_lines(file_path); }
+    if file_name_lower == "makefile" || file_name_lower == "gnumakefile" || file_name_lower == "bsdmakefile" { return count_makefile_lines(file_path); }
+    if file_name_lower == "cmakelists.txt" { return count_cmake_lines(file_path); }
+    // Get extension in lowercase for case-insensitive matching.
+    let extension = file_path
+        .extension()
+        .and_then(|ext| ext.to_str())
+        .unwrap_or("")
+        .to_lowercase();
     match extension.as_str() {
         "rs" => count_rust_lines(file_path),
         "go" => count_c_style_lines(file_path),
@@ -304,7 +276,6 @@
         "rb" => count_ruby_lines(file_path),
         "sh" => count_shell_lines(file_path),
         "pas" => count_pascal_lines(file_path),
-<<<<<<< HEAD
         // Newly supported languages
         "scala" | "sbt" => count_c_style_lines(file_path),
         "yaml" | "yml" => count_yaml_lines(file_path),
@@ -326,1702 +297,1684 @@
         "svg" => count_xml_like_lines(file_path),
         "xsl" | "xslt" => count_xml_like_lines(file_path),
         _     => count_generic_lines(file_path),
-=======
-        "toml" => count_toml_lines(file_path),
-        _ => count_generic_lines(file_path),
->>>>>>> e15cf1aa
     }
 }
-
-fn count_generic_lines(file_path: &Path) -> io::Result<(LanguageStats, u64)> {
-    let lines = read_file_lines_lossy(file_path)?;
-    let mut stats = LanguageStats::default();
-    let total_lines = lines.len() as u64;
-    for line in lines {
-        if line.trim().is_empty() {
-            stats.blank_lines += 1;
-        } else {
-            stats.code_lines += 1;
-        }
-    }
-    Ok((stats, total_lines))
-}
-
-fn count_rust_lines(file_path: &Path) -> io::Result<(LanguageStats, u64)> {
-    let lines = read_file_lines_lossy(file_path)?;
-    let mut stats = LanguageStats::default();
-    let mut in_block_comment = false;
-    let total_lines = lines.len() as u64;
-    for line in lines {
-        let trimmed = line.trim();
-        if trimmed.is_empty() {
-            stats.blank_lines += 1;
-            continue;
-        }
-        if in_block_comment {
-            stats.comment_lines += 1;
-            if trimmed.contains("*/") {
-                in_block_comment = false;
-                if let Some(after_comment) = trimmed.split("*/").nth(1) {
-                    if !after_comment.trim().is_empty() && !after_comment.trim().starts_with("//") {
-                        stats.code_lines += 1;
-                    }
-                }
-            }
-            continue;
-        }
-        if trimmed.starts_with("#[") {
-            stats.code_lines += 1;
-            continue;
-        }
-        if trimmed.contains("/*") {
-            stats.comment_lines += 1;
-            if let Some(before_comment) = trimmed.split("/*").next() {
-                if !before_comment.trim().is_empty() {
-                    stats.code_lines += 1;
-                }
-            }
-            if !trimmed.contains("*/") {
-                in_block_comment = true;
-            } else if let Some(after_comment) = trimmed.split("*/").nth(1) {
-                if !after_comment.trim().is_empty() && !after_comment.trim().starts_with("//") {
-                    stats.code_lines += 1;
-                }
-            }
-            continue;
-        }
-        if trimmed.starts_with("///") || trimmed.starts_with("//!") || trimmed.starts_with("//") {
-            stats.comment_lines += 1;
-            continue;
-        }
-        stats.code_lines += 1;
-    }
-    Ok((stats, total_lines))
-}
-
-fn count_python_lines(file_path: &Path) -> io::Result<(LanguageStats, u64)> {
-    let lines = read_file_lines_lossy(file_path)?;
-    let mut stats = LanguageStats::default();
-    let mut in_multiline_string = false;
-    let mut multiline_quote_char = '"';
-    let mut prev_line_continued = false;
-    let total_lines = lines.len() as u64;
-    for line in lines {
-        let trimmed = line.trim();
-        if trimmed.is_empty() {
-            stats.blank_lines += 1;
-            continue;
-        }
-        if in_multiline_string {
-            stats.comment_lines += 1;
-            let quote = multiline_quote_char.to_string().repeat(3);
-            if trimmed.contains(&quote) {
-                in_multiline_string = false;
-                if let Some(code) = trimmed.split(&quote).nth(1) {
-                    if !code.trim().is_empty() && !code.trim_start().starts_with("#") {
-                        stats.code_lines += 1;
-                    }
-                }
-            }
-            continue;
-        }
-        if trimmed.starts_with("#") {
-            stats.comment_lines += 1;
-            continue;
-        }
-        if (trimmed.starts_with("'''") || trimmed.starts_with(r#"""""#)) && !prev_line_continued {
-            let quote = &trimmed[..3];
-            if trimmed.len() >= 6 && trimmed[3..].contains(quote) {
-                stats.comment_lines += 1;
-                if let Some(code) = trimmed.split(quote).nth(2) {
-                    if !code.trim().is_empty() && !code.trim_start().starts_with("#") {
-                        stats.code_lines += 1;
-                    }
-                }
-            } else {
-                in_multiline_string = true;
-                multiline_quote_char = quote.chars().next().unwrap();
-                stats.comment_lines += 1;
-            }
-            continue;
-        }
-        prev_line_continued = trimmed.ends_with('\\');
-        stats.code_lines += 1;
-    }
-    Ok((stats, total_lines))
-}
-
-fn count_c_style_lines(file_path: &Path) -> io::Result<(LanguageStats, u64)> {
-    let lines = read_file_lines_lossy(file_path)?;
-    let mut stats = LanguageStats::default();
-    let mut in_block_comment = false;
-    let total_lines = lines.len() as u64;
-    for line in lines {
-        let trimmed = line.trim();
-        if trimmed.is_empty() {
-            stats.blank_lines += 1;
-            continue;
-        }
-        if in_block_comment {
-            stats.comment_lines += 1;
-            if trimmed.contains("*/") {
-                in_block_comment = false;
-                if let Some(code) = trimmed.split("*/").nth(1) {
-                    if !code.trim().is_empty() && !code.trim_start().starts_with("//") {
-                        stats.code_lines += 1;
-                    }
-                }
-            }
-            continue;
-        }
-        if trimmed.starts_with("/*") {
-            in_block_comment = true;
-            stats.comment_lines += 1;
-            if trimmed.contains("*/") {
-                in_block_comment = false;
-                if let Some(code) = trimmed.split("*/").nth(1) {
-                    if !code.trim().is_empty() {
-                        stats.code_lines += 1;
-                    }
-                }
-            }
-            continue;
-        }
-        if trimmed.starts_with("//") {
-            stats.comment_lines += 1;
-            continue;
-        }
-        stats.code_lines += 1;
-    }
-    Ok((stats, total_lines))
-}
-
-fn count_javascript_lines(file_path: &Path) -> io::Result<(LanguageStats, u64)> {
-    let lines = read_file_lines_lossy(file_path)?;
-    let mut stats = LanguageStats::default();
-    let mut in_block_comment = false;
-    let mut in_jsx_comment = false;
-    let total_lines = lines.len() as u64;
-    for line in lines {
-        let trimmed = line.trim();
-        if trimmed.is_empty() {
-            stats.blank_lines += 1;
-            continue;
-        }
-        if in_block_comment {
-            stats.comment_lines += 1;
-            if trimmed.contains("*/") {
-                in_block_comment = false;
-                if let Some(after_comment) = trimmed.split("*/").nth(1) {
-                    if !after_comment.trim().is_empty() && !after_comment.trim().starts_with("//") {
-                        stats.code_lines += 1;
-                    }
-                }
-            }
-            continue;
-        }
-        if in_jsx_comment {
-            stats.comment_lines += 1;
-            if trimmed.contains("-->") {
-                in_jsx_comment = false;
-                if let Some(after_comment) = trimmed.split("-->").nth(1) {
-                    if !after_comment.trim().is_empty() {
-                        stats.code_lines += 1;
-                    }
-                }
-            }
-            continue;
-        }
-        if trimmed.starts_with("/*") {
-            stats.comment_lines += 1;
-            if let Some(before_comment) = trimmed.split("/*").next() {
-                if !before_comment.trim().is_empty() {
-                    stats.code_lines += 1;
-                }
-            }
-            if !trimmed.contains("*/") {
-                in_block_comment = true;
-            } else if let Some(after_comment) = trimmed.split("*/").nth(1) {
-                if !after_comment.trim().is_empty() && !after_comment.trim().starts_with("//") {
-                    stats.code_lines += 1;
-                }
-            }
-            continue;
-        }
-        if trimmed.starts_with("<!--") {
-            stats.comment_lines += 1;
-            if let Some(before_comment) = trimmed.split("<!--").next() {
-                if !before_comment.trim().is_empty() {
-                    stats.code_lines += 1;
-                }
-            }
-            if !trimmed.contains("-->") {
-                in_jsx_comment = true;
-            } else if let Some(after_comment) = trimmed.split("-->").nth(1) {
-                if !after_comment.trim().is_empty() {
-                    stats.code_lines += 1;
-                }
-            }
-            continue;
-        }
-        if trimmed.starts_with("//") {
-            stats.comment_lines += 1;
-            continue;
-        }
-        stats.code_lines += 1;
-    }
-    Ok((stats, total_lines))
-}
-
-fn count_php_lines(file_path: &Path) -> io::Result<(LanguageStats, u64)> {
-    let lines = read_file_lines_lossy(file_path)?;
-    let mut stats = LanguageStats::default();
-    let mut in_block_comment = false;
-    let total_lines = lines.len() as u64;
-    for line in lines {
-        let trimmed = line.trim();
-        if trimmed.is_empty() {
-            stats.blank_lines += 1;
-            continue;
-        }
-        if in_block_comment {
-            stats.comment_lines += 1;
-            if trimmed.contains("*/") {
-                in_block_comment = false;
-                if let Some(code) = trimmed.split("*/").nth(1) {
-                    let code_trimmed = code.trim_start();
-                    if !code_trimmed.is_empty()
-                        && !code_trimmed.starts_with("//")
-                        && !code_trimmed.starts_with('#')
-                    {
-                        stats.code_lines += 1;
-                    }
-                }
-            }
-            continue;
-        }
-        if trimmed.starts_with("/*") {
-            in_block_comment = true;
-            stats.comment_lines += 1;
-            continue;
-        }
-        if trimmed.starts_with("//") || trimmed.starts_with("#") {
-            stats.comment_lines += 1;
-            continue;
-        }
-        stats.code_lines += 1;
-    }
-    Ok((stats, total_lines))
-}
-
-fn count_perl_lines(file_path: &Path) -> io::Result<(LanguageStats, u64)> {
-    let lines = read_file_lines_lossy(file_path)?;
-    let mut stats = LanguageStats::default();
-    let mut in_pod_comment = false;
-    let total_lines = lines.len() as u64;
-    for line in lines {
-        let trimmed = line.trim();
-        if trimmed.is_empty() {
-            stats.blank_lines += 1;
-            continue;
-        }
-        if trimmed.starts_with("=pod") || trimmed.starts_with("=head") {
-            in_pod_comment = true;
-            stats.comment_lines += 1;
-            continue;
-        }
-        if trimmed.starts_with("=cut") {
-            in_pod_comment = false;
-            stats.comment_lines += 1;
-            continue;
-        }
-        if in_pod_comment {
-            stats.comment_lines += 1;
-            continue;
-        }
-        if trimmed.starts_with('#') && !trimmed.starts_with("#!") {
-            stats.comment_lines += 1;
-            continue;
-        }
-        stats.code_lines += 1;
-    }
-    Ok((stats, total_lines))
-}
-
-/// Ruby: supports line comments (with a special case for shebang) and block comments delimited by "=begin" and "=end".
-fn count_ruby_lines(file_path: &Path) -> io::Result<(LanguageStats, u64)> {
-    let lines = read_file_lines_lossy(file_path)?;
-    let mut stats = LanguageStats::default();
-    let mut in_block_comment = false;
-    let total_lines = lines.len() as u64;
-    let mut line_number = 0;
-    for line in lines {
-        line_number += 1;
-        let trimmed = line.trim();
-        if trimmed.is_empty() {
-            stats.blank_lines += 1;
-            continue;
-        }
-        if in_block_comment {
-            stats.comment_lines += 1;
-            if trimmed == "=end" {
-                in_block_comment = false;
-            }
-            continue;
-        }
-        if trimmed.starts_with("=begin") {
-            in_block_comment = true;
-            stats.comment_lines += 1;
-            continue;
-        }
-        if trimmed.starts_with("#") {
-            if line_number == 1 && trimmed.starts_with("#!") {
-                stats.code_lines += 1;
-            } else {
-                stats.comment_lines += 1;
-            }
-            continue;
-        }
-        stats.code_lines += 1;
-    }
-    Ok((stats, total_lines))
-}
-
-/// Shell: supports line comments (with a special case for shebang).
-fn count_shell_lines(file_path: &Path) -> io::Result<(LanguageStats, u64)> {
-    let lines = read_file_lines_lossy(file_path)?;
-    let mut stats = LanguageStats::default();
-    let total_lines = lines.len() as u64;
-    let mut line_number = 0;
-    for line in lines {
-        line_number += 1;
-        let trimmed = line.trim();
-        if trimmed.is_empty() {
-            stats.blank_lines += 1;
-            continue;
-        }
-        if trimmed.starts_with("#") {
-            if line_number == 1 && trimmed.starts_with("#!") {
-                stats.code_lines += 1;
-            } else {
-                stats.comment_lines += 1;
-            }
-            continue;
-        }
-        stats.code_lines += 1;
-    }
-    Ok((stats, total_lines))
-}
-
-/// Pascal: supports line comments ("//") and block comments delimited by "{" and "}" or "(*" and "*)".
-/// Improved to support nested block comments by tracking nesting level.
-fn count_pascal_lines(file_path: &Path) -> io::Result<(LanguageStats, u64)> {
-    let lines = read_file_lines_lossy(file_path)?;
-    let mut stats = LanguageStats::default();
-    let total_lines = lines.len() as u64;
-
-    // Track both comment type and nesting level
-    let mut brace_comment_level = 0; // For { } comments
-    let mut parenthesis_comment_level = 0; // For (* *) comments
-
-    for line in lines {
-        let trimmed = line.trim();
-        if trimmed.is_empty() {
-            stats.blank_lines += 1;
-            continue;
-        }
-
-        // If in any block comment
-        if brace_comment_level > 0 || parenthesis_comment_level > 0 {
-            stats.comment_lines += 1;
-
-            // Count nested braces
-            if brace_comment_level > 0 {
-                brace_comment_level += trimmed.matches("{").count() as i32;
-                brace_comment_level -= trimmed.matches("}").count() as i32;
-
-                // If we've closed all brace comments, check for code after the closing brace
-                if brace_comment_level == 0 {
-                    if let Some(after) = trimmed.split("}").last() {
-                        if !after.trim().is_empty() && !after.trim().starts_with("//") {
-                            stats.code_lines += 1;
-                        }
-                    }
-                }
-            }
-
-            // Count nested parenthesis comments
-            if parenthesis_comment_level > 0 {
-                parenthesis_comment_level += trimmed.matches("(*").count() as i32;
-                parenthesis_comment_level -= trimmed.matches("*)").count() as i32;
-
-                // If we've closed all parenthesis comments, check for code after
-                if parenthesis_comment_level == 0 {
-                    if let Some(after) = trimmed.split("*)").last() {
-                        if !after.trim().is_empty() && !after.trim().starts_with("//") {
-                            stats.code_lines += 1;
-                        }
-                    }
-                }
-            }
-
-            continue;
-        }
-
-        // Line comments
-        if trimmed.starts_with("//") {
-            stats.comment_lines += 1;
-            continue;
-        }
-
-        // Start of brace comment
-        if trimmed.contains("{") {
-            stats.comment_lines += 1;
-
-            // Check for code before the comment
-            if let Some(before) = trimmed.split('{').next() {
-                if !before.trim().is_empty() {
-                    stats.code_lines += 1;
-                }
-            }
-
-            brace_comment_level += 1;
-            brace_comment_level -= trimmed.matches("}").count() as i32;
-
-            // If comment ends on same line
-            if brace_comment_level == 0 {
-                if let Some(after) = trimmed.split("}").last() {
-                    if !after.trim().is_empty() && !after.trim().starts_with("//") {
-                        stats.code_lines += 1;
-                    }
-                }
-            }
-
-            continue;
-        }
-
-        // Start of parenthesis comment
-        if trimmed.contains("(*") {
-            stats.comment_lines += 1;
-
-            // Check for code before the comment
-            if let Some(before) = trimmed.split("(*").next() {
-                if !before.trim().is_empty() {
-                    stats.code_lines += 1;
-                }
-            }
-
-            parenthesis_comment_level += 1;
-            parenthesis_comment_level -= trimmed.matches("*)").count() as i32;
-
-            // If comment ends on same line
-            if parenthesis_comment_level == 0 {
-                if let Some(after) = trimmed.split("*)").last() {
-                    if !after.trim().is_empty() && !after.trim().starts_with("//") {
-                        stats.code_lines += 1;
-                    }
-                }
-            }
-
-            continue;
-        }
-
-        // Regular code line
-        stats.code_lines += 1;
-    }
-
-    Ok((stats, total_lines))
-}
-
-<<<<<<< HEAD
+
+fn count_generic_lines(file_path: &Path) -> io::Result<(LanguageStats, u64)> {
+    let lines = read_file_lines_lossy(file_path)?;
+    let mut stats = LanguageStats::default();
+    let total_lines = lines.len() as u64;
+    for line in lines {
+        if line.trim().is_empty() {
+            stats.blank_lines += 1;
+        } else {
+            stats.code_lines += 1;
+        }
+    }
+    Ok((stats, total_lines))
+}
+
+fn count_rust_lines(file_path: &Path) -> io::Result<(LanguageStats, u64)> {
+    let lines = read_file_lines_lossy(file_path)?;
+    let mut stats = LanguageStats::default();
+    let mut in_block_comment = false;
+    let total_lines = lines.len() as u64;
+    for line in lines {
+        let trimmed = line.trim();
+        if trimmed.is_empty() {
+            stats.blank_lines += 1;
+            continue;
+        }
+        if in_block_comment {
+            stats.comment_lines += 1;
+            if trimmed.contains("*/") {
+                in_block_comment = false;
+                if let Some(after_comment) = trimmed.split("*/").nth(1) {
+                    if !after_comment.trim().is_empty() && !after_comment.trim().starts_with("//") {
+                        stats.code_lines += 1;
+                    }
+                }
+            }
+            continue;
+        }
+        if trimmed.starts_with("#[") {
+            stats.code_lines += 1;
+            continue;
+        }
+        if trimmed.contains("/*") {
+            stats.comment_lines += 1;
+            if let Some(before_comment) = trimmed.split("/*").next() {
+                if !before_comment.trim().is_empty() {
+                    stats.code_lines += 1;
+                }
+            }
+            if !trimmed.contains("*/") {
+                in_block_comment = true;
+            } else if let Some(after_comment) = trimmed.split("*/").nth(1) {
+                if !after_comment.trim().is_empty() && !after_comment.trim().starts_with("//") {
+                    stats.code_lines += 1;
+                }
+            }
+            continue;
+        }
+        if trimmed.starts_with("///") || trimmed.starts_with("//!") || trimmed.starts_with("//") {
+            stats.comment_lines += 1;
+            continue;
+        }
+        stats.code_lines += 1;
+    }
+    Ok((stats, total_lines))
+}
+
+fn count_python_lines(file_path: &Path) -> io::Result<(LanguageStats, u64)> {
+    let lines = read_file_lines_lossy(file_path)?;
+    let mut stats = LanguageStats::default();
+    let mut in_multiline_string = false;
+    let mut multiline_quote_char = '"';
+    let mut prev_line_continued = false;
+    let total_lines = lines.len() as u64;
+    for line in lines {
+        let trimmed = line.trim();
+        if trimmed.is_empty() {
+            stats.blank_lines += 1;
+            continue;
+        }
+        if in_multiline_string {
+            stats.comment_lines += 1;
+            let quote = multiline_quote_char.to_string().repeat(3);
+            if trimmed.contains(&quote) {
+                in_multiline_string = false;
+                if let Some(code) = trimmed.split(&quote).nth(1) {
+                    if !code.trim().is_empty() && !code.trim_start().starts_with("#") {
+                        stats.code_lines += 1;
+                    }
+                }
+            }
+            continue;
+        }
+        if trimmed.starts_with("#") {
+            stats.comment_lines += 1;
+            continue;
+        }
+        if (trimmed.starts_with("'''") || trimmed.starts_with(r#"""""#)) && !prev_line_continued {
+            let quote = &trimmed[..3];
+            if trimmed.len() >= 6 && trimmed[3..].contains(quote) {
+                stats.comment_lines += 1;
+                if let Some(code) = trimmed.split(quote).nth(2) {
+                    if !code.trim().is_empty() && !code.trim_start().starts_with("#") {
+                        stats.code_lines += 1;
+                    }
+                }
+            } else {
+                in_multiline_string = true;
+                multiline_quote_char = quote.chars().next().unwrap();
+                stats.comment_lines += 1;
+            }
+            continue;
+        }
+        prev_line_continued = trimmed.ends_with('\\');
+        stats.code_lines += 1;
+    }
+    Ok((stats, total_lines))
+}
+
+fn count_c_style_lines(file_path: &Path) -> io::Result<(LanguageStats, u64)> {
+    let lines = read_file_lines_lossy(file_path)?;
+    let mut stats = LanguageStats::default();
+    let mut in_block_comment = false;
+    let total_lines = lines.len() as u64;
+    for line in lines {
+        let trimmed = line.trim();
+        if trimmed.is_empty() {
+            stats.blank_lines += 1;
+            continue;
+        }
+        if in_block_comment {
+            stats.comment_lines += 1;
+            if trimmed.contains("*/") {
+                in_block_comment = false;
+                if let Some(code) = trimmed.split("*/").nth(1) {
+                    if !code.trim().is_empty() && !code.trim_start().starts_with("//") {
+                        stats.code_lines += 1;
+                    }
+                }
+            }
+            continue;
+        }
+        if trimmed.starts_with("/*") {
+            in_block_comment = true;
+            stats.comment_lines += 1;
+            if trimmed.contains("*/") {
+                in_block_comment = false;
+                if let Some(code) = trimmed.split("*/").nth(1) {
+                    if !code.trim().is_empty() {
+                        stats.code_lines += 1;
+                    }
+                }
+            }
+            continue;
+        }
+        if trimmed.starts_with("//") {
+            stats.comment_lines += 1;
+            continue;
+        }
+        stats.code_lines += 1;
+    }
+    Ok((stats, total_lines))
+}
+
+fn count_javascript_lines(file_path: &Path) -> io::Result<(LanguageStats, u64)> {
+    let lines = read_file_lines_lossy(file_path)?;
+    let mut stats = LanguageStats::default();
+    let mut in_block_comment = false;
+    let mut in_jsx_comment = false;
+    let total_lines = lines.len() as u64;
+    for line in lines {
+        let trimmed = line.trim();
+        if trimmed.is_empty() {
+            stats.blank_lines += 1;
+            continue;
+        }
+        if in_block_comment {
+            stats.comment_lines += 1;
+            if trimmed.contains("*/") {
+                in_block_comment = false;
+                if let Some(after_comment) = trimmed.split("*/").nth(1) {
+                    if !after_comment.trim().is_empty() && !after_comment.trim().starts_with("//") {
+                        stats.code_lines += 1;
+                    }
+                }
+            }
+            continue;
+        }
+        if in_jsx_comment {
+            stats.comment_lines += 1;
+            if trimmed.contains("-->") {
+                in_jsx_comment = false;
+                if let Some(after_comment) = trimmed.split("-->").nth(1) {
+                    if !after_comment.trim().is_empty() {
+                        stats.code_lines += 1;
+                    }
+                }
+            }
+            continue;
+        }
+        if trimmed.starts_with("/*") {
+            stats.comment_lines += 1;
+            if let Some(before_comment) = trimmed.split("/*").next() {
+                if !before_comment.trim().is_empty() {
+                    stats.code_lines += 1;
+                }
+            }
+            if !trimmed.contains("*/") {
+                in_block_comment = true;
+            } else if let Some(after_comment) = trimmed.split("*/").nth(1) {
+                if !after_comment.trim().is_empty() && !after_comment.trim().starts_with("//") {
+                    stats.code_lines += 1;
+                }
+            }
+            continue;
+        }
+        if trimmed.starts_with("<!--") {
+            stats.comment_lines += 1;
+            if let Some(before_comment) = trimmed.split("<!--").next() {
+                if !before_comment.trim().is_empty() {
+                    stats.code_lines += 1;
+                }
+            }
+            if !trimmed.contains("-->") {
+                in_jsx_comment = true;
+            } else if let Some(after_comment) = trimmed.split("-->").nth(1) {
+                if !after_comment.trim().is_empty() {
+                    stats.code_lines += 1;
+                }
+            }
+            continue;
+        }
+        if trimmed.starts_with("//") {
+            stats.comment_lines += 1;
+            continue;
+        }
+        stats.code_lines += 1;
+    }
+    Ok((stats, total_lines))
+}
+
+fn count_php_lines(file_path: &Path) -> io::Result<(LanguageStats, u64)> {
+    let lines = read_file_lines_lossy(file_path)?;
+    let mut stats = LanguageStats::default();
+    let mut in_block_comment = false;
+    let total_lines = lines.len() as u64;
+    for line in lines {
+        let trimmed = line.trim();
+        if trimmed.is_empty() {
+            stats.blank_lines += 1;
+            continue;
+        }
+        if in_block_comment {
+            stats.comment_lines += 1;
+            if trimmed.contains("*/") {
+                in_block_comment = false;
+                if let Some(code) = trimmed.split("*/").nth(1) {
+                    let code_trimmed = code.trim_start();
+                    if !code_trimmed.is_empty()
+                        && !code_trimmed.starts_with("//")
+                        && !code_trimmed.starts_with('#')
+                    {
+                        stats.code_lines += 1;
+                    }
+                }
+            }
+            continue;
+        }
+        if trimmed.starts_with("/*") {
+            in_block_comment = true;
+            stats.comment_lines += 1;
+            continue;
+        }
+        if trimmed.starts_with("//") || trimmed.starts_with("#") {
+            stats.comment_lines += 1;
+            continue;
+        }
+        stats.code_lines += 1;
+    }
+    Ok((stats, total_lines))
+}
+
+fn count_perl_lines(file_path: &Path) -> io::Result<(LanguageStats, u64)> {
+    let lines = read_file_lines_lossy(file_path)?;
+    let mut stats = LanguageStats::default();
+    let mut in_pod_comment = false;
+    let total_lines = lines.len() as u64;
+    for line in lines {
+        let trimmed = line.trim();
+        if trimmed.is_empty() {
+            stats.blank_lines += 1;
+            continue;
+        }
+        if trimmed.starts_with("=pod") || trimmed.starts_with("=head") {
+            in_pod_comment = true;
+            stats.comment_lines += 1;
+            continue;
+        }
+        if trimmed.starts_with("=cut") {
+            in_pod_comment = false;
+            stats.comment_lines += 1;
+            continue;
+        }
+        if in_pod_comment {
+            stats.comment_lines += 1;
+            continue;
+        }
+        if trimmed.starts_with('#') && !trimmed.starts_with("#!") {
+            stats.comment_lines += 1;
+            continue;
+        }
+        stats.code_lines += 1;
+    }
+    Ok((stats, total_lines))
+}
+
+/// Ruby: supports line comments (with a special case for shebang) and block comments delimited by "=begin" and "=end".
+fn count_ruby_lines(file_path: &Path) -> io::Result<(LanguageStats, u64)> {
+    let lines = read_file_lines_lossy(file_path)?;
+    let mut stats = LanguageStats::default();
+    let mut in_block_comment = false;
+    let total_lines = lines.len() as u64;
+    let mut line_number = 0;
+    for line in lines {
+        line_number += 1;
+        let trimmed = line.trim();
+        if trimmed.is_empty() {
+            stats.blank_lines += 1;
+            continue;
+        }
+        if in_block_comment {
+            stats.comment_lines += 1;
+            if trimmed == "=end" {
+                in_block_comment = false;
+            }
+            continue;
+        }
+        if trimmed.starts_with("=begin") {
+            in_block_comment = true;
+            stats.comment_lines += 1;
+            continue;
+        }
+        if trimmed.starts_with("#") {
+            if line_number == 1 && trimmed.starts_with("#!") {
+                stats.code_lines += 1;
+            } else {
+                stats.comment_lines += 1;
+            }
+            continue;
+        }
+        stats.code_lines += 1;
+    }
+    Ok((stats, total_lines))
+}
+
+/// Shell: supports line comments (with a special case for shebang).
+fn count_shell_lines(file_path: &Path) -> io::Result<(LanguageStats, u64)> {
+    let lines = read_file_lines_lossy(file_path)?;
+    let mut stats = LanguageStats::default();
+    let total_lines = lines.len() as u64;
+    let mut line_number = 0;
+    for line in lines {
+        line_number += 1;
+        let trimmed = line.trim();
+        if trimmed.is_empty() {
+            stats.blank_lines += 1;
+            continue;
+        }
+        if trimmed.starts_with("#") {
+            if line_number == 1 && trimmed.starts_with("#!") {
+                stats.code_lines += 1;
+            } else {
+                stats.comment_lines += 1;
+            }
+            continue;
+        }
+        stats.code_lines += 1;
+    }
+    Ok((stats, total_lines))
+}
+
+/// Pascal: supports line comments ("//") and block comments delimited by "{" and "}" or "(*" and "*)".
+/// Improved to support nested block comments by tracking nesting level.
+fn count_pascal_lines(file_path: &Path) -> io::Result<(LanguageStats, u64)> {
+    let lines = read_file_lines_lossy(file_path)?;
+    let mut stats = LanguageStats::default();
+    let total_lines = lines.len() as u64;
+
+    // Track both comment type and nesting level
+    let mut brace_comment_level = 0; // For { } comments
+    let mut parenthesis_comment_level = 0; // For (* *) comments
+
+    for line in lines {
+        let trimmed = line.trim();
+        if trimmed.is_empty() {
+            stats.blank_lines += 1;
+            continue;
+        }
+
+        // If in any block comment
+        if brace_comment_level > 0 || parenthesis_comment_level > 0 {
+            stats.comment_lines += 1;
+
+            // Count nested braces
+            if brace_comment_level > 0 {
+                brace_comment_level += trimmed.matches("{").count() as i32;
+                brace_comment_level -= trimmed.matches("}").count() as i32;
+
+                // If we've closed all brace comments, check for code after the closing brace
+                if brace_comment_level == 0 {
+                    if let Some(after) = trimmed.split("}").last() {
+                        if !after.trim().is_empty() && !after.trim().starts_with("//") {
+                            stats.code_lines += 1;
+                        }
+                    }
+                }
+            }
+
+            // Count nested parenthesis comments
+            if parenthesis_comment_level > 0 {
+                parenthesis_comment_level += trimmed.matches("(*").count() as i32;
+                parenthesis_comment_level -= trimmed.matches("*)").count() as i32;
+
+                // If we've closed all parenthesis comments, check for code after
+                if parenthesis_comment_level == 0 {
+                    if let Some(after) = trimmed.split("*)").last() {
+                        if !after.trim().is_empty() && !after.trim().starts_with("//") {
+                            stats.code_lines += 1;
+                        }
+                    }
+                }
+            }
+
+            continue;
+        }
+
+        // Line comments
+        if trimmed.starts_with("//") {
+            stats.comment_lines += 1;
+            continue;
+        }
+
+        // Start of brace comment
+        if trimmed.contains("{") {
+            stats.comment_lines += 1;
+
+            // Check for code before the comment
+            if let Some(before) = trimmed.split('{').next() {
+                if !before.trim().is_empty() {
+                    stats.code_lines += 1;
+                }
+            }
+
+            brace_comment_level += 1;
+            brace_comment_level -= trimmed.matches("}").count() as i32;
+
+            // If comment ends on same line
+            if brace_comment_level == 0 {
+                if let Some(after) = trimmed.split("}").last() {
+                    if !after.trim().is_empty() && !after.trim().starts_with("//") {
+                        stats.code_lines += 1;
+                    }
+                }
+            }
+
+            continue;
+        }
+
+        // Start of parenthesis comment
+        if trimmed.contains("(*") {
+            stats.comment_lines += 1;
+
+            // Check for code before the comment
+            if let Some(before) = trimmed.split("(*").next() {
+                if !before.trim().is_empty() {
+                    stats.code_lines += 1;
+                }
+            }
+
+            parenthesis_comment_level += 1;
+            parenthesis_comment_level -= trimmed.matches("*)").count() as i32;
+
+            // If comment ends on same line
+            if parenthesis_comment_level == 0 {
+                if let Some(after) = trimmed.split("*)").last() {
+                    if !after.trim().is_empty() && !after.trim().starts_with("//") {
+                        stats.code_lines += 1;
+                    }
+                }
+            }
+
+            continue;
+        }
+
+        // Regular code line
+        stats.code_lines += 1;
+    }
+
+    Ok((stats, total_lines))
+}
+
+/// TOML: supports line comments with '#'.
+// (removed duplicate count_toml_lines)
+
 /// Count lines for languages with hash-prefixed line comments only (e.g., YAML, TOML).
 fn count_hash_comment_lines(file_path: &Path) -> io::Result<(LanguageStats, u64)> {
-    let lines = read_file_lines_lossy(file_path)?;
-    let mut stats = LanguageStats::default();
-    let total_lines = lines.len() as u64;
-    for line in lines {
-        let trimmed = line.trim();
-        if trimmed.is_empty() {
-            stats.blank_lines += 1;
-        } else if trimmed.starts_with('#') {
-            stats.comment_lines += 1;
-        } else {
-            stats.code_lines += 1;
-        }
-    }
-    Ok((stats, total_lines))
-}
-
-fn count_yaml_lines(file_path: &Path) -> io::Result<(LanguageStats, u64)> {
-    count_hash_comment_lines(file_path)
-}
-
-fn count_toml_lines(file_path: &Path) -> io::Result<(LanguageStats, u64)> {
-    count_hash_comment_lines(file_path)
-}
-
-fn count_makefile_lines(file_path: &Path) -> io::Result<(LanguageStats, u64)> {
-    // Make treats leading '#' as comment. We don’t parse recipe semantics; keep it simple.
-    count_hash_comment_lines(file_path)
-}
-
-fn count_dockerfile_lines(file_path: &Path) -> io::Result<(LanguageStats, u64)> {
-    // Dockerfile uses '#' for comments; everything else is code or blank.
-    count_hash_comment_lines(file_path)
-}
-
-fn count_ini_lines(file_path: &Path) -> io::Result<(LanguageStats, u64)> {
-=======
-/// TOML: supports line comments with '#'.
-fn count_toml_lines(file_path: &Path) -> io::Result<(LanguageStats, u64)> {
->>>>>>> e15cf1aa
-    let lines = read_file_lines_lossy(file_path)?;
-    let mut stats = LanguageStats::default();
-    let total_lines = lines.len() as u64;
-    for line in lines {
-        let trimmed = line.trim();
-        if trimmed.is_empty() {
-            stats.blank_lines += 1;
-<<<<<<< HEAD
-        } else if trimmed.starts_with(';') || trimmed.starts_with('#') {
-            stats.comment_lines += 1;
-        } else {
-            stats.code_lines += 1;
-        }
-    }
-    Ok((stats, total_lines))
-}
-
-fn count_hcl_lines(file_path: &Path) -> io::Result<(LanguageStats, u64)> {
-    let lines = read_file_lines_lossy(file_path)?;
-    let mut stats = LanguageStats::default();
-    let mut in_block_comment = false;
-    let total_lines = lines.len() as u64;
-    for line in lines {
-        let trimmed = line.trim();
-        if trimmed.is_empty() {
-            stats.blank_lines += 1;
-            continue;
-        }
-        if in_block_comment {
-            stats.comment_lines += 1;
-            if let Some(pos) = trimmed.find("*/") {
-                in_block_comment = false;
-                let after = &trimmed[(pos + 2)..];
-                if !after.trim().is_empty() && !after.trim_start().starts_with("//") && !after.trim_start().starts_with('#') {
-                    stats.code_lines += 1;
-                }
-            }
-            continue;
-        }
-        // Line comments in HCL: // or # at line start
-        if trimmed.starts_with("//") || trimmed.starts_with('#') {
-            stats.comment_lines += 1;
-            continue;
-        }
-        // Block comments like C: /* ... */
-        if let Some(pos) = trimmed.find("/*") {
-            // Count code before comment
-            let before = &trimmed[..pos];
-            if !before.trim().is_empty() {
-                stats.code_lines += 1;
-            }
-            stats.comment_lines += 1;
-            if !trimmed[pos..].contains("*/") {
-                in_block_comment = true;
-            } else if let Some(end) = trimmed[pos..].find("*/") {
-                let after = &trimmed[(pos + end + 2)..];
-                if !after.trim().is_empty() && !after.trim_start().starts_with("//") && !after.trim_start().starts_with('#') {
-                    stats.code_lines += 1;
-                }
-            }
-            continue;
-        }
-        stats.code_lines += 1;
-    }
-    Ok((stats, total_lines))
-}
-
-fn count_rst_lines(file_path: &Path) -> io::Result<(LanguageStats, u64)> {
-    // Keep simple and in line with tokei: non-blank lines are code; no comments.
-    let lines = read_file_lines_lossy(file_path)?;
-    let mut stats = LanguageStats::default();
-    let total_lines = lines.len() as u64;
-    for line in lines {
-        if line.trim().is_empty() { stats.blank_lines += 1; } else { stats.code_lines += 1; }
-    }
-    Ok((stats, total_lines))
-}
-
-fn count_velocity_lines(file_path: &Path) -> io::Result<(LanguageStats, u64)> {
-    // Velocity: '##' line comments, '#* ... *#' block comments. Count code before/after markers.
-    let lines = read_file_lines_lossy(file_path)?;
-    let mut stats = LanguageStats::default();
-    let mut in_block = false;
-    let total_lines = lines.len() as u64;
-    for line in lines {
-        let trimmed = line.trim();
-        if trimmed.is_empty() { stats.blank_lines += 1; continue; }
-        if in_block {
-            stats.comment_lines += 1;
-            if let Some(pos) = trimmed.find("*#") {
-                in_block = false;
-                let after = &trimmed[(pos + 2)..];
-                if !after.trim().is_empty() && !after.trim_start().starts_with("##") { stats.code_lines += 1; }
-            }
-            continue;
-        }
-        if trimmed.starts_with("##") { stats.comment_lines += 1; continue; }
-        if let Some(pos) = trimmed.find("#*") {
-            let before = &trimmed[..pos];
-            if !before.trim().is_empty() { stats.code_lines += 1; }
-            stats.comment_lines += 1;
-            if !trimmed[pos..].contains("*#") { in_block = true; }
-            else if let Some(end) = trimmed[pos..].find("*#") {
-                let after = &trimmed[(pos + end + 2)..];
-                if !after.trim().is_empty() && !after.trim_start().starts_with("##") { stats.code_lines += 1; }
-            }
-            continue;
-        }
-        stats.code_lines += 1;
-    }
-    Ok((stats, total_lines))
-}
-
-fn count_mustache_lines(file_path: &Path) -> io::Result<(LanguageStats, u64)> {
-    // Mustache: comments start with '{{!' and end at the next '}}' (may cross lines).
-    let lines = read_file_lines_lossy(file_path)?;
-    let mut stats = LanguageStats::default();
-    let mut in_comment = false;
-    let total_lines = lines.len() as u64;
-    for line in lines {
-        let trimmed = line.trim();
-        if trimmed.is_empty() { stats.blank_lines += 1; continue; }
-        if in_comment {
-            stats.comment_lines += 1;
-            if let Some(pos) = trimmed.find("}}"){ // close
-                in_comment = false;
-                let after = &trimmed[(pos + 2)..];
-                if !after.trim().is_empty() { stats.code_lines += 1; }
-            }
-            continue;
-        }
-        if let Some(pos) = trimmed.find("{{!") {
-            let before = &trimmed[..pos];
-            if !before.trim().is_empty() { stats.code_lines += 1; }
-            stats.comment_lines += 1;
-            if !trimmed[pos..].contains("}}") { in_comment = true; }
-            else if let Some(end) = trimmed[pos..].find("}}") {
-                let after = &trimmed[(pos + end + 2)..];
-                if !after.trim().is_empty() { stats.code_lines += 1; }
-            }
-            continue;
-        }
-        stats.code_lines += 1;
-    }
-    Ok((stats, total_lines))
-}
-
-fn count_cmake_lines(file_path: &Path) -> io::Result<(LanguageStats, u64)> {
-    // CMake uses '#' for line comments; no block comment syntax.
-    count_hash_comment_lines(file_path)
-}
-
-fn count_powershell_lines(file_path: &Path) -> io::Result<(LanguageStats, u64)> {
-    // PowerShell supports '#' line comments and <# ... #> block comments.
-    let lines = read_file_lines_lossy(file_path)?;
-    let mut stats = LanguageStats::default();
-    let mut in_block_comment = false;
-    let total_lines = lines.len() as u64;
-    for line in lines {
-        let trimmed = line.trim();
-        if trimmed.is_empty() { stats.blank_lines += 1; continue; }
-        if in_block_comment {
-            stats.comment_lines += 1;
-            if let Some(pos) = trimmed.find("#>") {
-                in_block_comment = false;
-                let after = &trimmed[(pos + 2)..];
-                if !after.trim().is_empty() && !after.trim_start().starts_with('#') { stats.code_lines += 1; }
-            }
-            continue;
-        }
-        if let Some(pos) = trimmed.find("<#") {
-            // code before block comment
-            let before = &trimmed[..pos];
-            if !before.trim().is_empty() { stats.code_lines += 1; }
-            stats.comment_lines += 1;
-            if !trimmed[pos..].contains("#>") { in_block_comment = true; }
-            else if let Some(end) = trimmed[pos..].find("#>") {
-                let after = &trimmed[(pos + end + 2)..];
-                if !after.trim().is_empty() && !after.trim_start().starts_with('#') { stats.code_lines += 1; }
-            }
-            continue;
-        }
-        if trimmed.starts_with('#') { stats.comment_lines += 1; continue; }
-        stats.code_lines += 1;
-    }
-    Ok((stats, total_lines))
-}
-
-fn count_batch_lines(file_path: &Path) -> io::Result<(LanguageStats, u64)> {
-    // Batch files treat lines starting with REM (case-insensitive) or :: as comments.
-    let lines = read_file_lines_lossy(file_path)?;
-    let mut stats = LanguageStats::default();
-    let total_lines = lines.len() as u64;
-    for line in lines {
-        let trimmed = line.trim();
-        if trimmed.is_empty() { stats.blank_lines += 1; continue; }
-        let upper = trimmed.to_uppercase();
-        if upper.starts_with("REM ") || upper == "REM" || trimmed.starts_with("::") {
-            stats.comment_lines += 1;
-        } else {
-            stats.code_lines += 1;
-        }
-    }
-    Ok((stats, total_lines))
-}
-
-fn count_tcl_lines(file_path: &Path) -> io::Result<(LanguageStats, u64)> {
-    // TCL: '#' starts a comment; shebang on first line counts as code like shell.
-    let lines = read_file_lines_lossy(file_path)?;
-    let mut stats = LanguageStats::default();
-    let mut line_no = 0u64;
-    let total_lines = lines.len() as u64;
-    for line in lines {
-        line_no += 1;
-        let trimmed = line.trim();
-        if trimmed.is_empty() { stats.blank_lines += 1; continue; }
-        if trimmed.starts_with('#') {
-            if line_no == 1 && trimmed.starts_with("#!") { stats.code_lines += 1; }
-            else { stats.comment_lines += 1; }
-            continue;
-        }
-        stats.code_lines += 1;
-    }
-    Ok((stats, total_lines))
-}
-
-/// JSON has no comments per spec; count non-blank as code.
-fn count_json_lines(file_path: &Path) -> io::Result<(LanguageStats, u64)> {
-    let lines = read_file_lines_lossy(file_path)?;
-    let mut stats = LanguageStats::default();
-    let total_lines = lines.len() as u64;
-    for line in lines {
-        if line.trim().is_empty() {
-            stats.blank_lines += 1;
-        } else {
-            stats.code_lines += 1;
-        }
-    }
-    Ok((stats, total_lines))
-}
-
-/// Shared XML/HTML style comment handling for <!-- ... -->. Everything else non-blank is code.
-fn count_xml_like_lines(file_path: &Path) -> io::Result<(LanguageStats, u64)> {
-    let lines = read_file_lines_lossy(file_path)?;
-    let mut stats = LanguageStats::default();
-    let mut in_comment = false;
-    let total_lines = lines.len() as u64;
-    for line in lines {
-        let trimmed = line.trim();
-        if trimmed.is_empty() {
-            stats.blank_lines += 1;
-            continue;
-        }
-        if in_comment {
-            stats.comment_lines += 1;
-            if let Some(pos) = trimmed.find("-->") {
-                in_comment = false;
-                // Anything after the closing marker counts as code if not blank
-                let after = &trimmed[(pos + 3)..];
-                if !after.trim().is_empty() {
-                    stats.code_lines += 1;
-                }
-            }
-            continue;
-        }
-        if let Some(pos) = trimmed.find("<!--") {
-            // Count potential code before the comment start
-            let before = &trimmed[..pos];
-            if !before.trim().is_empty() {
-                stats.code_lines += 1;
-            }
-            stats.comment_lines += 1;
-            if !trimmed[pos..].contains("-->") {
-                in_comment = true;
-            } else if let Some(end) = trimmed[pos..].find("-->") {
-                // Check for trailing code after closing marker on same line
-                let after = &trimmed[(pos + end + 3)..];
-                if !after.trim().is_empty() {
-                    stats.code_lines += 1;
-                }
-            }
-            continue;
-        }
-        // Not in comment and no comment delimiter on this line -> code
-=======
-            continue;
-        }
-        if trimmed.starts_with("#") {
-            stats.comment_lines += 1;
-            continue;
-        }
->>>>>>> e15cf1aa
-        stats.code_lines += 1;
-    }
-    Ok((stats, total_lines))
-}
-
-<<<<<<< HEAD
-=======
+    let lines = read_file_lines_lossy(file_path)?;
+    let mut stats = LanguageStats::default();
+    let total_lines = lines.len() as u64;
+    for line in lines {
+        let trimmed = line.trim();
+        if trimmed.is_empty() {
+            stats.blank_lines += 1;
+        } else if trimmed.starts_with('#') {
+            stats.comment_lines += 1;
+        } else {
+            stats.code_lines += 1;
+        }
+    }
+    Ok((stats, total_lines))
+}
+
+fn count_yaml_lines(file_path: &Path) -> io::Result<(LanguageStats, u64)> {
+    count_hash_comment_lines(file_path)
+}
+
+fn count_toml_lines(file_path: &Path) -> io::Result<(LanguageStats, u64)> {
+    count_hash_comment_lines(file_path)
+}
+
+fn count_makefile_lines(file_path: &Path) -> io::Result<(LanguageStats, u64)> {
+    // Make treats leading '#' as comment. We don’t parse recipe semantics; keep it simple.
+    count_hash_comment_lines(file_path)
+}
+
+fn count_dockerfile_lines(file_path: &Path) -> io::Result<(LanguageStats, u64)> {
+    // Dockerfile uses '#' for comments; everything else is code or blank.
+    count_hash_comment_lines(file_path)
+}
+
+fn count_ini_lines(file_path: &Path) -> io::Result<(LanguageStats, u64)> {
+    let lines = read_file_lines_lossy(file_path)?;
+    let mut stats = LanguageStats::default();
+    let total_lines = lines.len() as u64;
+    for line in lines {
+        let trimmed = line.trim();
+        if trimmed.is_empty() {
+            stats.blank_lines += 1;
+        } else if trimmed.starts_with(';') || trimmed.starts_with('#') {
+            stats.comment_lines += 1;
+        } else {
+            stats.code_lines += 1;
+        }
+    }
+    Ok((stats, total_lines))
+}
+
+fn count_hcl_lines(file_path: &Path) -> io::Result<(LanguageStats, u64)> {
+    let lines = read_file_lines_lossy(file_path)?;
+    let mut stats = LanguageStats::default();
+    let mut in_block_comment = false;
+    let total_lines = lines.len() as u64;
+    for line in lines {
+        let trimmed = line.trim();
+        if trimmed.is_empty() {
+            stats.blank_lines += 1;
+            continue;
+        }
+        if in_block_comment {
+            stats.comment_lines += 1;
+            if let Some(pos) = trimmed.find("*/") {
+                in_block_comment = false;
+                let after = &trimmed[(pos + 2)..];
+                if !after.trim().is_empty() && !after.trim_start().starts_with("//") && !after.trim_start().starts_with('#') {
+                    stats.code_lines += 1;
+                }
+            }
+            continue;
+        }
+        // Line comments in HCL: // or # at line start
+        if trimmed.starts_with("//") || trimmed.starts_with('#') {
+            stats.comment_lines += 1;
+            continue;
+        }
+        // Block comments like C: /* ... */
+        if let Some(pos) = trimmed.find("/*") {
+            // Count code before comment
+            let before = &trimmed[..pos];
+            if !before.trim().is_empty() {
+                stats.code_lines += 1;
+            }
+            stats.comment_lines += 1;
+            if !trimmed[pos..].contains("*/") {
+                in_block_comment = true;
+            } else if let Some(end) = trimmed[pos..].find("*/") {
+                let after = &trimmed[(pos + end + 2)..];
+                if !after.trim().is_empty() && !after.trim_start().starts_with("//") && !after.trim_start().starts_with('#') {
+                    stats.code_lines += 1;
+                }
+            }
+            continue;
+        }
+        stats.code_lines += 1;
+    }
+    Ok((stats, total_lines))
+}
+
+fn count_rst_lines(file_path: &Path) -> io::Result<(LanguageStats, u64)> {
+    // Keep simple and in line with tokei: non-blank lines are code; no comments.
+    let lines = read_file_lines_lossy(file_path)?;
+    let mut stats = LanguageStats::default();
+    let total_lines = lines.len() as u64;
+    for line in lines {
+        if line.trim().is_empty() { stats.blank_lines += 1; } else { stats.code_lines += 1; }
+    }
+    Ok((stats, total_lines))
+}
+
+fn count_velocity_lines(file_path: &Path) -> io::Result<(LanguageStats, u64)> {
+    // Velocity: '##' line comments, '#* ... *#' block comments. Count code before/after markers.
+    let lines = read_file_lines_lossy(file_path)?;
+    let mut stats = LanguageStats::default();
+    let mut in_block = false;
+    let total_lines = lines.len() as u64;
+    for line in lines {
+        let trimmed = line.trim();
+        if trimmed.is_empty() { stats.blank_lines += 1; continue; }
+        if in_block {
+            stats.comment_lines += 1;
+            if let Some(pos) = trimmed.find("*#") {
+                in_block = false;
+                let after = &trimmed[(pos + 2)..];
+                if !after.trim().is_empty() && !after.trim_start().starts_with("##") { stats.code_lines += 1; }
+            }
+            continue;
+        }
+        if trimmed.starts_with("##") { stats.comment_lines += 1; continue; }
+        if let Some(pos) = trimmed.find("#*") {
+            let before = &trimmed[..pos];
+            if !before.trim().is_empty() { stats.code_lines += 1; }
+            stats.comment_lines += 1;
+            if !trimmed[pos..].contains("*#") { in_block = true; }
+            else if let Some(end) = trimmed[pos..].find("*#") {
+                let after = &trimmed[(pos + end + 2)..];
+                if !after.trim().is_empty() && !after.trim_start().starts_with("##") { stats.code_lines += 1; }
+            }
+            continue;
+        }
+        stats.code_lines += 1;
+    }
+    Ok((stats, total_lines))
+}
+
+fn count_mustache_lines(file_path: &Path) -> io::Result<(LanguageStats, u64)> {
+    // Mustache: comments start with '{{!' and end at the next '}}' (may cross lines).
+    let lines = read_file_lines_lossy(file_path)?;
+    let mut stats = LanguageStats::default();
+    let mut in_comment = false;
+    let total_lines = lines.len() as u64;
+    for line in lines {
+        let trimmed = line.trim();
+        if trimmed.is_empty() { stats.blank_lines += 1; continue; }
+        if in_comment {
+            stats.comment_lines += 1;
+            if let Some(pos) = trimmed.find("}}"){ // close
+                in_comment = false;
+                let after = &trimmed[(pos + 2)..];
+                if !after.trim().is_empty() { stats.code_lines += 1; }
+            }
+            continue;
+        }
+        if let Some(pos) = trimmed.find("{{!") {
+            let before = &trimmed[..pos];
+            if !before.trim().is_empty() { stats.code_lines += 1; }
+            stats.comment_lines += 1;
+            if !trimmed[pos..].contains("}}") { in_comment = true; }
+            else if let Some(end) = trimmed[pos..].find("}}") {
+                let after = &trimmed[(pos + end + 2)..];
+                if !after.trim().is_empty() { stats.code_lines += 1; }
+            }
+            continue;
+        }
+        stats.code_lines += 1;
+    }
+    Ok((stats, total_lines))
+}
+
+fn count_cmake_lines(file_path: &Path) -> io::Result<(LanguageStats, u64)> {
+    // CMake uses '#' for line comments; no block comment syntax.
+    count_hash_comment_lines(file_path)
+}
+
+fn count_powershell_lines(file_path: &Path) -> io::Result<(LanguageStats, u64)> {
+    // PowerShell supports '#' line comments and <# ... #> block comments.
+    let lines = read_file_lines_lossy(file_path)?;
+    let mut stats = LanguageStats::default();
+    let mut in_block_comment = false;
+    let total_lines = lines.len() as u64;
+    for line in lines {
+        let trimmed = line.trim();
+        if trimmed.is_empty() { stats.blank_lines += 1; continue; }
+        if in_block_comment {
+            stats.comment_lines += 1;
+            if let Some(pos) = trimmed.find("#>") {
+                in_block_comment = false;
+                let after = &trimmed[(pos + 2)..];
+                if !after.trim().is_empty() && !after.trim_start().starts_with('#') { stats.code_lines += 1; }
+            }
+            continue;
+        }
+        if let Some(pos) = trimmed.find("<#") {
+            // code before block comment
+            let before = &trimmed[..pos];
+            if !before.trim().is_empty() { stats.code_lines += 1; }
+            stats.comment_lines += 1;
+            if !trimmed[pos..].contains("#>") { in_block_comment = true; }
+            else if let Some(end) = trimmed[pos..].find("#>") {
+                let after = &trimmed[(pos + end + 2)..];
+                if !after.trim().is_empty() && !after.trim_start().starts_with('#') { stats.code_lines += 1; }
+            }
+            continue;
+        }
+        if trimmed.starts_with('#') { stats.comment_lines += 1; continue; }
+        stats.code_lines += 1;
+    }
+    Ok((stats, total_lines))
+}
+
+fn count_batch_lines(file_path: &Path) -> io::Result<(LanguageStats, u64)> {
+    // Batch files treat lines starting with REM (case-insensitive) or :: as comments.
+    let lines = read_file_lines_lossy(file_path)?;
+    let mut stats = LanguageStats::default();
+    let total_lines = lines.len() as u64;
+    for line in lines {
+        let trimmed = line.trim();
+        if trimmed.is_empty() { stats.blank_lines += 1; continue; }
+        let upper = trimmed.to_uppercase();
+        if upper.starts_with("REM ") || upper == "REM" || trimmed.starts_with("::") {
+            stats.comment_lines += 1;
+        } else {
+            stats.code_lines += 1;
+        }
+    }
+    Ok((stats, total_lines))
+}
+
+fn count_tcl_lines(file_path: &Path) -> io::Result<(LanguageStats, u64)> {
+    // TCL: '#' starts a comment; shebang on first line counts as code like shell.
+    let lines = read_file_lines_lossy(file_path)?;
+    let mut stats = LanguageStats::default();
+    let mut line_no = 0u64;
+    let total_lines = lines.len() as u64;
+    for line in lines {
+        line_no += 1;
+        let trimmed = line.trim();
+        if trimmed.is_empty() { stats.blank_lines += 1; continue; }
+        if trimmed.starts_with('#') {
+            if line_no == 1 && trimmed.starts_with("#!") { stats.code_lines += 1; }
+            else { stats.comment_lines += 1; }
+            continue;
+        }
+        stats.code_lines += 1;
+    }
+    Ok((stats, total_lines))
+}
+
+/// JSON has no comments per spec; count non-blank as code.
+fn count_json_lines(file_path: &Path) -> io::Result<(LanguageStats, u64)> {
+    let lines = read_file_lines_lossy(file_path)?;
+    let mut stats = LanguageStats::default();
+    let total_lines = lines.len() as u64;
+    for line in lines {
+        if line.trim().is_empty() {
+            stats.blank_lines += 1;
+        } else {
+            stats.code_lines += 1;
+        }
+    }
+    Ok((stats, total_lines))
+}
+
+/// Shared XML/HTML style comment handling for <!-- ... -->. Everything else non-blank is code.
+fn count_xml_like_lines(file_path: &Path) -> io::Result<(LanguageStats, u64)> {
+    let lines = read_file_lines_lossy(file_path)?;
+    let mut stats = LanguageStats::default();
+    let mut in_comment = false;
+    let total_lines = lines.len() as u64;
+    for line in lines {
+        let trimmed = line.trim();
+        if trimmed.is_empty() {
+            stats.blank_lines += 1;
+            continue;
+        }
+        if in_comment {
+            stats.comment_lines += 1;
+            if let Some(pos) = trimmed.find("-->") {
+                in_comment = false;
+                // Anything after the closing marker counts as code if not blank
+                let after = &trimmed[(pos + 3)..];
+                if !after.trim().is_empty() {
+                    stats.code_lines += 1;
+                }
+            }
+            continue;
+        }
+        if let Some(pos) = trimmed.find("<!--") {
+            // Count potential code before the comment start
+            let before = &trimmed[..pos];
+            if !before.trim().is_empty() {
+                stats.code_lines += 1;
+            }
+            stats.comment_lines += 1;
+            if !trimmed[pos..].contains("-->") {
+                in_comment = true;
+            } else if let Some(end) = trimmed[pos..].find("-->") {
+                // Check for trailing code after closing marker on same line
+                let after = &trimmed[(pos + end + 3)..];
+                if !after.trim().is_empty() {
+                    stats.code_lines += 1;
+                }
+            }
+            continue;
+        }
+        // Not in comment and no comment delimiter on this line -> code
+        stats.code_lines += 1;
+    }
+    Ok((stats, total_lines))
+}
+
 /// Recursively scan directories and collect statistics.
 /// Added error tracking and directory depth limiting to prevent stack overflow.
->>>>>>> e15cf1aa
-fn scan_directory(
-    path: &Path,
-    args: &Args,
-    _current_dir: &Path,
-    metrics: &mut PerformanceMetrics,
-    current_depth: usize,
-    error_count: &mut usize,
-) -> io::Result<HashMap<PathBuf, DirectoryStats>> {
-    // Check max depth to prevent stack overflow
-    if current_depth > args.max_depth {
-        eprintln!(
-            "Warning: Maximum directory depth ({}) reached at {}",
-            args.max_depth,
-            path.display()
-        );
-        *error_count += 1;
-        return Ok(HashMap::new());
+fn scan_directory(
+    path: &Path,
+    args: &Args,
+    _current_dir: &Path,
+    metrics: &mut PerformanceMetrics,
+    current_depth: usize,
+    error_count: &mut usize,
+) -> io::Result<HashMap<PathBuf, DirectoryStats>> {
+    // Check max depth to prevent stack overflow
+    if current_depth > args.max_depth {
+        eprintln!(
+            "Warning: Maximum directory depth ({}) reached at {}",
+            args.max_depth,
+            path.display()
+        );
+        *error_count += 1;
+        return Ok(HashMap::new());
+    }
+
+    if args.non_recursive && current_depth > 0 {
+        return Ok(HashMap::new());
+    }
+
+    // Dynamically size HashMap based on expected entries
+    let estimate_size = if path.is_dir() { 128 } else { 1 };
+    let mut stats: HashMap<PathBuf, DirectoryStats> = HashMap::with_capacity(estimate_size);
+
+    if is_ignored_dir(path) || args.ignore.iter().any(|d| path.ends_with(Path::new(d))) {
+        return Ok(stats);
+    }
+
+    if path.is_file() {
+        if let Some(language) = path
+            .file_name()
+            .and_then(|n| n.to_str())
+            .and_then(get_language_from_extension)
+        {
+            // Safely handle parent path without unwrapping
+            let dir_path = match path.parent() {
+                Some(parent) => parent.to_path_buf(),
+                None => PathBuf::from(""),
+            };
+
+            if let Ok((ref file_stats, total_lines)) = count_lines_with_stats(path) {
+                metrics.update(total_lines);
+                let dir_stats = stats.entry(dir_path).or_default();
+                let (count, lang_stats) = dir_stats
+                    .language_stats
+                    .entry(language.to_string())
+                    .or_insert((0, LanguageStats::default()));
+                *count += 1;
+                lang_stats.code_lines += file_stats.code_lines;
+                lang_stats.comment_lines += file_stats.comment_lines;
+                lang_stats.blank_lines += file_stats.blank_lines;
+                if args.verbose {
+                    println!("File: {}", path.display());
+                    println!("  Code lines: {}", file_stats.code_lines);
+                    println!("  Comment lines: {}", file_stats.comment_lines);
+                    println!("  Blank lines: {}", file_stats.blank_lines);
+                    println!();
+                }
+            }
+        }
+        return Ok(stats);
+    }
+
+    if let Some(filespec) = &args.filespec {
+        let pattern = path.join(filespec);
+        for entry in glob(pattern.to_str().unwrap()).expect("Failed to read glob pattern ") {
+            match entry {
+                Ok(path) => {
+                    if path.is_file() {
+                        if let Some(language) = path
+                            .file_name()
+                            .and_then(|n| n.to_str())
+                            .and_then(get_language_from_extension)
+                        {
+                            let dir_path = match path.parent() {
+                                Some(parent) => parent.to_path_buf(),
+                                None => PathBuf::from(""),
+                            };
+
+                            match count_lines_with_stats(&path) {
+                                Ok((ref file_stats, total_lines)) => {
+                                    metrics.update(total_lines);
+                                    let dir_stats = stats.entry(dir_path).or_default();
+                                    let (count, lang_stats) = dir_stats
+                                        .language_stats
+                                        .entry(language.to_string())
+                                        .or_insert((0, LanguageStats::default()));
+                                    *count += 1;
+                                    lang_stats.code_lines += file_stats.code_lines;
+                                    lang_stats.comment_lines += file_stats.comment_lines;
+                                    lang_stats.blank_lines += file_stats.blank_lines;
+                                    if args.verbose {
+                                        println!("File: {}", path.display());
+                                        println!("  Code lines: {}", file_stats.code_lines);
+                                        println!("  Comment lines: {}", file_stats.comment_lines);
+                                        println!("  Blank lines: {}", file_stats.blank_lines);
+                                        println!();
+                                    }
+                                }
+                                Err(e) => {
+                                    eprintln!("Error counting lines in {}: {}", path.display(), e);
+                                    *error_count += 1;
+                                }
+                            }
+                        }
+                    }
+                }
+                Err(e) => println!("{:?}", e),
+            }
+        }
+    } else {
+        let read_dir = fs::read_dir(path)?;
+        for entry_result in read_dir {
+            let entry = match entry_result {
+                Ok(entry) => entry,
+                Err(e) => {
+                    eprintln!("Error reading entry in {}: {}", path.display(), e);
+                    *error_count += 1;
+                    continue;
+                }
+            };
+
+            let file_type = entry.file_type()?;
+            if file_type.is_dir() && !file_type.is_symlink() {
+                if !args.non_recursive {
+                    match scan_directory(
+                        &entry.path(),
+                        args,
+                        _current_dir,
+                        metrics,
+                        current_depth + 1,
+                        error_count,
+                    ) {
+                        Ok(sub_stats) => {
+                            for (path, stat) in sub_stats {
+                                if let Some(existing) = stats.get_mut(&path) {
+                                    for (lang, (count, lang_stats)) in stat.language_stats {
+                                        let (existing_count, existing_stats) = existing
+                                            .language_stats
+                                            .entry(lang)
+                                            .or_insert((0, LanguageStats::default()));
+                                        *existing_count += count;
+                                        existing_stats.code_lines += lang_stats.code_lines;
+                                        existing_stats.comment_lines += lang_stats.comment_lines;
+                                        existing_stats.blank_lines += lang_stats.blank_lines;
+                                    }
+                                } else {
+                                    stats.insert(path, stat);
+                                }
+                            }
+                        }
+                        Err(e) => {
+                            eprintln!("Error scanning directory {}: {}", entry.path().display(), e);
+                            *error_count += 1;
+                        }
+                    }
+                }
+            } else if file_type.is_file() && !file_type.is_symlink() {
+                let file_name = entry.file_name().to_string_lossy().to_string();
+                if let Some(language) = get_language_from_extension(&file_name) {
+                    let dir_path = match entry.path().parent() {
+                        Some(parent) => parent.to_path_buf(),
+                        None => PathBuf::from(""),
+                    };
+
+                    match count_lines_with_stats(&entry.path()) {
+                        Ok((ref file_stats, total_lines)) => {
+                            metrics.update(total_lines);
+                            let dir_stats = stats.entry(dir_path).or_default();
+                            let (count, lang_stats) = dir_stats
+                                .language_stats
+                                .entry(language.to_string())
+                                .or_insert((0, LanguageStats::default()));
+                            *count += 1;
+                            lang_stats.code_lines += file_stats.code_lines;
+                            lang_stats.comment_lines += file_stats.comment_lines;
+                            lang_stats.blank_lines += file_stats.blank_lines;
+                            if args.verbose {
+                                println!("File: {}", entry.path().display());
+                                println!("  Code lines: {}", file_stats.code_lines);
+                                println!("  Comment lines: {}", file_stats.comment_lines);
+                                println!("  Blank lines: {}", file_stats.blank_lines);
+                                println!();
+                            }
+                        }
+                        Err(e) => {
+                            eprintln!("Error counting lines in {}: {}", entry.path().display(), e);
+                            *error_count += 1;
+                        }
+                    }
+                }
+            }
+        }
+    }
+
+    Ok(stats)
+}
+
+/// Helper function to print stats for a language
+fn print_language_stats(prefix: &str, lang: &str, file_count: u64, stats: &LanguageStats) {
+    println!(
+        "{:<40} {:<12} {:>8} {:>10} {:>10} {:>10}",
+        prefix.white(),
+        lang.white(),
+        file_count.to_string().bright_yellow(),
+        stats.code_lines.to_string().bright_yellow(),
+        stats.comment_lines.to_string().bright_yellow(),
+        stats.blank_lines.to_string().bright_yellow()
+    );
+}
+
+fn main() -> io::Result<()> {
+    println!(
+        "{} {}",
+        env!("CARGO_PKG_NAME").bright_cyan().bold(),
+        format!("v{}", env!("CARGO_PKG_VERSION")).bright_yellow()
+    );
+    let args = Args::parse();
+    let path = Path::new(&args.path);
+    let current_dir = env::current_dir()?;
+    let mut metrics = PerformanceMetrics::new();
+    let mut error_count = 0;
+
+    if !path.exists() {
+        return Err(io::Error::new(
+            io::ErrorKind::NotFound,
+            format!("Path does not exist: {}", path.display()),
+        ));
+    }
+
+    println!("Starting source code analysis...");
+    // Start with depth 0 and track errors
+    let stats = scan_directory(path, &args, &current_dir, &mut metrics, 0, &mut error_count)?;
+    metrics.print_final_stats();
+
+    // Print detailed analysis with fixed-width directory field.
+    let mut total_by_language: HashMap<String, (u64, LanguageStats)> = HashMap::new();
+    let mut sorted_stats: Vec<_> = stats.iter().collect();
+    sorted_stats.sort_by(|(a, _), (b, _)| a.to_string_lossy().cmp(&b.to_string_lossy()));
+
+    println!("\n\n{}", "Detailed source code analysis:".blue().bold());
+    println!("{}", "-".repeat(100).truecolor(100, 100, 100));
+    let dir_header = "Directory".white().bold();
+    let lang_header = "Language".white().bold();
+    let files_header = "Files".white().bold();
+    let code_header = "Code".white().bold();
+    let comments_header = "Comments".white().bold();
+    let blank_header = "Blank".white().bold();
+
+    println!(
+        "{:<40} {:<12} {:>8} {:>10} {:>10} {:>10}",
+        dir_header, lang_header, files_header, code_header, comments_header, blank_header
+    );
+    println!("{}", "-".repeat(100).truecolor(100, 100, 100));
+
+    for (path, dir_stats) in &sorted_stats {
+        // Use a reference to avoid unnecessary string cloning
+        let raw_display = match path.strip_prefix(&current_dir) {
+            Ok(p) if p.as_os_str().is_empty() => ".",
+            Ok(p) => p.to_str().unwrap_or(path.to_str().unwrap_or("")),
+            Err(_) => path.to_str().unwrap_or(""),
+        };
+
+        // Truncate the directory name from the start if it is too long.
+        let display_path = truncate_start(raw_display, DIR_WIDTH);
+
+        let mut languages: Vec<_> = dir_stats.language_stats.iter().collect();
+        languages.sort_by(|(a, _), (b, _)| a.cmp(b));
+
+        for (lang, (file_count, lang_stats)) in &languages {
+            print_language_stats(&display_path, lang, *file_count, lang_stats);
+
+            let (total_count, total_stats) = total_by_language
+                .entry(lang.to_string())
+                .or_insert((0, LanguageStats::default()));
+            *total_count += file_count;
+            total_stats.code_lines += lang_stats.code_lines;
+            total_stats.comment_lines += lang_stats.comment_lines;
+            total_stats.blank_lines += lang_stats.blank_lines;
+        }
+    }
+
+    println!("{:-<100}", "".truecolor(100, 100, 100));
+    println!("{}", "Totals by language:".blue().bold());
+
+    let mut sorted_totals: Vec<_> = total_by_language.iter().collect();
+    sorted_totals.sort_by(|(a, _), (b, _)| a.cmp(b));
+
+    for (lang, (file_count, stats)) in sorted_totals {
+        print_language_stats("", lang, *file_count, stats);
+    }
+
+    let mut grand_total = LanguageStats::default();
+    let mut total_files = 0;
+
+    for (_, (files, stats)) in total_by_language.iter() {
+        total_files += files;
+        grand_total.code_lines += stats.code_lines;
+        grand_total.comment_lines += stats.comment_lines;
+        grand_total.blank_lines += stats.blank_lines;
+    }
+
+    let total_lines = grand_total.code_lines + grand_total.comment_lines + grand_total.blank_lines;
+
+    if total_lines > 0 {
+        println!("\n{}", "Overall Summary:".blue().bold());
+        println!(
+            "Total files processed: {}",
+            total_files.to_string().bright_yellow()
+        );
+        println!(
+            "Total lines processed: {}",
+            total_lines.to_string().bright_yellow()
+        );
+        println!(
+            "Code lines:     {} ({:.1}%)",
+            grand_total.code_lines.to_string().bright_yellow(),
+            ((grand_total.code_lines as f64 / total_lines as f64) * 100.0)
+                .to_string()
+                .bright_yellow()
+        );
+        println!(
+            "Comment lines:  {} ({:.1}%)",
+            grand_total.comment_lines.to_string().bright_yellow(),
+            ((grand_total.comment_lines as f64 / total_lines as f64) * 100.0)
+                .to_string()
+                .bright_yellow()
+        );
+        println!(
+            "Blank lines:    {} ({:.1}%)",
+            grand_total.blank_lines.to_string().bright_yellow(),
+            ((grand_total.blank_lines as f64 / total_lines as f64) * 100.0)
+                .to_string()
+                .bright_yellow()
+        );
+
+        if error_count > 0 {
+            println!(
+                "\n{}: {}",
+                "Warning".red().bold(),
+                error_count.to_string().bright_yellow()
+            );
+        }
+    }
+
+    Ok(())
+}
+
+#[cfg(test)]
+mod tests {
+    use super::*;
+    use std::fs::{self, File};
+    use std::io::Write;
+    use tempfile::TempDir;
+
+    fn test_args() -> Args {
+        Args {
+            path: String::from("."),
+            ignore: Vec::new(),
+            verbose: false,
+            max_entries: 1000000,
+            max_depth: 100,
+            non_recursive: false,
+            filespec: None,
+        }
+    }
+
+    fn test_metrics() -> PerformanceMetrics {
+        PerformanceMetrics::new()
+    }
+
+    fn create_test_file(dir: &Path, name: &str, content: &str) -> io::Result<()> {
+        let path = dir.join(name);
+        let mut file = File::create(path)?;
+        write!(file, "{}", content)?;
+        Ok(())
+    }
+
+    #[test]
+    fn test_directory_scanning() -> io::Result<()> {
+        let temp_dir = TempDir::new()?;
+        let args = test_args();
+        let mut metrics = test_metrics();
+        let sub_dir = temp_dir.path().join("subdir");
+        fs::create_dir(&sub_dir)?;
+        create_test_file(
+            temp_dir.path(),
+            "main.rs",
+            "fn main() {\n// Comment\nprintln!(\"Hello\");\n}\n",
+        )?;
+        create_test_file(
+            &sub_dir,
+            "lib.rs",
+            "pub fn add(a: i32, b: i32) -> i32 {\n/* Block comment */\na + b\n}\n",
+        )?;
+        create_test_file(temp_dir.path(), "readme.md", "# Test Project")?;
+        let mut error_count = 0;
+        let stats = scan_directory(
+            temp_dir.path(),
+            &args,
+            temp_dir.path(),
+            &mut metrics,
+            0,
+            &mut error_count,
+        )?;
+        let main_stats = stats.get(temp_dir.path()).unwrap();
+        let main_rust_stats = main_stats.language_stats.get("Rust").unwrap();
+        assert_eq!(main_rust_stats.0, 1);
+        assert_eq!(main_rust_stats.1.code_lines, 3);
+        assert_eq!(main_rust_stats.1.comment_lines, 1);
+        let sub_stats = stats.get(&sub_dir).unwrap();
+        let sub_rust_stats = sub_stats.language_stats.get("Rust").unwrap();
+        assert_eq!(sub_rust_stats.0, 1);
+        assert_eq!(sub_rust_stats.1.code_lines, 3);
+        assert_eq!(sub_rust_stats.1.comment_lines, 1);
+        Ok(())
+    }
+
+    #[test]
+    fn test_rust_line_counting() -> io::Result<()> {
+        let temp_dir = TempDir::new()?;
+        create_test_file(temp_dir.path(), "test.rs", "fn main() {\n// Line comment\n/* Block comment */\n/// Doc comment\n//! Module comment\nprintln!(\"Hello\");\n}\n")?;
+        let (stats, _total_lines) = count_rust_lines(&temp_dir.path().join("test.rs"))?;
+        assert_eq!(stats.code_lines, 3);
+        assert_eq!(stats.comment_lines, 4);
+        assert_eq!(stats.blank_lines, 0);
+        Ok(())
+    }
+
+    #[test]
+    fn test_python_line_counting() -> io::Result<()> {
+        let temp_dir = TempDir::new()?;
+        create_test_file(
+            temp_dir.path(),
+            "test.py",
+            "def main():\n# Line comment\n'''Block\ncomment'''\nprint('Hello')\n\n",
+        )?;
+        let (stats, _total_lines) = count_python_lines(&temp_dir.path().join("test.py"))?;
+        assert_eq!(stats.code_lines, 2);
+        assert_eq!(stats.comment_lines, 3);
+        assert_eq!(stats.blank_lines, 1);
+        Ok(())
+    }
+
+    #[test]
+    fn test_javascript_line_counting() -> io::Result<()> {
+        let temp_dir = TempDir::new()?;
+        create_test_file(temp_dir.path(), "test.js", "function main() {\n// Line comment\n/* Block comment */\n/* Multi-line\ncomment */\n<!-- JSX comment -->\nconsole.log('Hello');\n}\n")?;
+        let (stats, _total_lines) = count_javascript_lines(&temp_dir.path().join("test.js"))?;
+        assert_eq!(stats.code_lines, 3);
+        assert_eq!(stats.comment_lines, 5);
+        assert_eq!(stats.blank_lines, 0);
+        Ok(())
+    }
+
+    #[test]
+    fn test_perl_line_counting() -> io::Result<()> {
+        let temp_dir = TempDir::new()?;
+        create_test_file(temp_dir.path(), "test.pl", "#!/usr/bin/perl\n# Line comment\n=pod\nDocumentation block\n=cut\nprint \"Hello\";\n\n")?;
+        let (stats, _total_lines) = count_perl_lines(&temp_dir.path().join("test.pl"))?;
+        assert_eq!(stats.code_lines, 2);
+        assert_eq!(stats.comment_lines, 4);
+        assert_eq!(stats.blank_lines, 1);
+        Ok(())
+    }
+
+    #[test]
+    fn test_ruby_line_counting() -> io::Result<()> {
+        let temp_dir = TempDir::new()?;
+        create_test_file(temp_dir.path(), "test.rb", "#!/usr/bin/env ruby\n# This is a comment\nputs 'Hello, world!'\n=begin\nThis is a block comment\n=end\nputs 'Goodbye'\n")?;
+        let (stats, _total_lines) = count_ruby_lines(&temp_dir.path().join("test.rb"))?;
+        assert_eq!(stats.code_lines, 3);
+        assert_eq!(stats.comment_lines, 4);
+        Ok(())
+    }
+
+    #[test]
+    fn test_shell_line_counting() -> io::Result<()> {
+        let temp_dir = TempDir::new()?;
+        create_test_file(
+            temp_dir.path(),
+            "test.sh",
+            "#!/bin/bash\n# This is a comment\necho \"Hello, world!\"\n",
+        )?;
+        let (stats, _total_lines) = count_shell_lines(&temp_dir.path().join("test.sh"))?;
+        assert_eq!(stats.code_lines, 2);
+        assert_eq!(stats.comment_lines, 1);
+        Ok(())
+    }
+
+    #[test]
+    fn test_pascal_line_counting() -> io::Result<()> {
+        let temp_dir = TempDir::new()?;
+        create_test_file(temp_dir.path(), "test.pas", "program Test;\n// This is a line comment\n{ This is a block comment }\nwriteln('Hello, world!');\n(* Another block comment\nspanning multiple lines *)\nwriteln('Goodbye');\n")?;
+        let (stats, _total_lines) = count_pascal_lines(&temp_dir.path().join("test.pas"))?;
+        assert_eq!(stats.code_lines, 3);
+        assert_eq!(stats.comment_lines, 4);
+        Ok(())
+    }
+
+    // --- New Tests ---
+
+    #[test]
+    fn test_case_insensitive_extension() {
+        // Test that uppercase or mixed-case extensions are correctly recognized.
+        assert_eq!(get_language_from_extension("TEST.RS"), Some("Rust"));
+        assert_eq!(
+            get_language_from_extension("example.Js"),
+            Some("JavaScript")
+        );
+        assert_eq!(get_language_from_extension("module.Py"), Some("Python"));
+        assert_eq!(get_language_from_extension("FOO.TS"), Some("TypeScript"));
+    }
+
+    #[test]
+    fn test_invalid_utf8_handling() -> io::Result<()> {
+        // Create a file with invalid UTF-8 bytes.
+        let temp_dir = TempDir::new()?;
+        let file_path = temp_dir.path().join("invalid.txt");
+        // Write valid UTF-8 text, then an invalid byte (0xFF), then more valid text.
+        fs::write(&file_path, b"hello\n\xFFworld\n")?;
+        // read_file_lines_lossy should not error and should replace the invalid byte.
+        let lines = read_file_lines_lossy(&file_path)?;
+        // Expect two lines: "hello" and "�world"
+        assert_eq!(lines.len(), 2);
+        assert_eq!(lines[0], "hello");
+        // The invalid byte is replaced with the Unicode replacement character.
+        assert!(lines[1].contains("�world"));
+        Ok(())
+    }
+
+    #[test]
+    fn test_generic_line_counting() -> io::Result<()> {
+        // Create a file with an unknown extension containing blank and code lines.
+        let temp_dir = TempDir::new()?;
+        // Mix of code lines and blank lines
+        let content = "first line\n\nsecond line\n   \nthird line\n";
+        create_test_file(temp_dir.path(), "file.xyz", content)?;
+
+        let (stats, _total_lines) = count_generic_lines(&temp_dir.path().join("file.xyz"))?;
+        assert_eq!(stats.code_lines, 3);
+        assert_eq!(stats.blank_lines, 2);
+        // Generic counting does not track comment lines
+        assert_eq!(stats.comment_lines, 0);
+        Ok(())
+    }
+
+    #[test]
+    fn test_truncate_start() {
+        // When the string is short, it remains unchanged.
+        assert_eq!(truncate_start("short", DIR_WIDTH), "short");
+        // When too long, it should be truncated from the start.
+        let long_str = "winmerge-master\\Externals\\boost\\boost\\config\\compiler";
+        let truncated = truncate_start(long_str, DIR_WIDTH);
+        assert_eq!(truncated.chars().count(), DIR_WIDTH);
+        assert!(truncated.starts_with("..."));
+        // The truncated version should contain the important ending portion.
+        let expected_ending: String = long_str
+            .chars()
+            .rev()
+            .take(DIR_WIDTH - 3)
+            .collect::<Vec<_>>()
+            .into_iter()
+            .rev()
+            .collect();
+        assert!(truncated.ends_with(&expected_ending));
+    }
+
+    #[test]
+    fn test_yaml_line_counting() -> io::Result<()> {
+        let temp_dir = TempDir::new()?;
+        create_test_file(
+            &temp_dir.path(),
+            "test.yaml",
+            "# comment\nkey: value\n\nlist:\n  - item # inline text after value (treated as code)\n",
+        )?;
+        let (stats, _total_lines) = count_yaml_lines(&temp_dir.path().join("test.yaml"))?;
+        assert_eq!(stats.code_lines, 3); // key, list:, item
+        assert_eq!(stats.comment_lines, 1);
+        assert_eq!(stats.blank_lines, 1);
+        Ok(())
+    }
+
+    #[test]
+    fn test_toml_line_counting() -> io::Result<()> {
+        let temp_dir = TempDir::new()?;
+        create_test_file(
+            &temp_dir.path(),
+            "Cargo.toml",
+            "# comment\n[package]\nname = 'demo'\n\n[dependencies]\n",
+        )?;
+        let (stats, _total_lines) = count_toml_lines(&temp_dir.path().join("Cargo.toml"))?;
+        assert_eq!(stats.code_lines, 3);
+        assert_eq!(stats.comment_lines, 1);
+        assert_eq!(stats.blank_lines, 1);
+        Ok(())
+    }
+
+    #[test]
+    fn test_json_line_counting() -> io::Result<()> {
+        let temp_dir = TempDir::new()?;
+        create_test_file(
+            &temp_dir.path(),
+            "data.json",
+            "{\n  \"k\": 1,\n  \"arr\": [1,2]\n}\n\n",
+        )?;
+        let (stats, _total_lines) = count_json_lines(&temp_dir.path().join("data.json"))?;
+        assert_eq!(stats.code_lines, 4);
+        assert_eq!(stats.comment_lines, 0);
+        assert_eq!(stats.blank_lines, 1);
+        Ok(())
+    }
+
+    #[test]
+    fn test_xml_line_counting() -> io::Result<()> {
+        let temp_dir = TempDir::new()?;
+        create_test_file(
+            &temp_dir.path(),
+            "data.xml",
+            "<root>\n<!-- c1 -->\n<!--\n block\n-->\n<child/>\n</root>\n",
+        )?;
+        let (stats, _total_lines) = count_xml_like_lines(&temp_dir.path().join("data.xml"))?;
+        assert!(stats.code_lines >= 3);
+        assert!(stats.comment_lines >= 3);
+        assert_eq!(stats.blank_lines, 0);
+        Ok(())
+    }
+
+    #[test]
+    fn test_html_line_counting() -> io::Result<()> {
+        let temp_dir = TempDir::new()?;
+        create_test_file(
+            &temp_dir.path(),
+            "index.html",
+            "<html>\n<body>\n<!-- banner -->\n<div>hi</div>\n<!--\n multi\n-->\n</body>\n</html>\n",
+        )?;
+        let (stats, _total_lines) = count_xml_like_lines(&temp_dir.path().join("index.html"))?;
+        assert!(stats.code_lines >= 5); // <html>, <body>, <div>, </body>, </html>
+        assert!(stats.comment_lines >= 3);
+        Ok(())
+    }
+
+    #[test]
+    fn test_makefile_line_counting() -> io::Result<()> {
+        let temp_dir = TempDir::new()?;
+        create_test_file(
+            &temp_dir.path(),
+            "Makefile",
+            "# comment\n\nall:\n\t@echo hello # inline\n",
+        )?;
+        let (stats, _total_lines) = count_makefile_lines(&temp_dir.path().join("Makefile"))?;
+        assert_eq!(stats.code_lines, 2); // all:, recipe line
+        assert_eq!(stats.comment_lines, 1);
+        assert_eq!(stats.blank_lines, 1);
+        Ok(())
+    }
+
+    #[test]
+    fn test_makefile_extension_mapping() {
+        assert_eq!(get_language_from_extension("rules.mk"), Some("Makefile"));
+        assert_eq!(get_language_from_extension("GNUmakefile"), Some("Makefile"));
     }
-
-    if args.non_recursive && current_depth > 0 {
-        return Ok(HashMap::new());
-    }
-
-    // Dynamically size HashMap based on expected entries
-    let estimate_size = if path.is_dir() { 128 } else { 1 };
-    let mut stats: HashMap<PathBuf, DirectoryStats> = HashMap::with_capacity(estimate_size);
-
-    if is_ignored_dir(path) || args.ignore.iter().any(|d| path.ends_with(Path::new(d))) {
-        return Ok(stats);
-    }
-
-    if path.is_file() {
-        if let Some(language) = path
-            .file_name()
-            .and_then(|n| n.to_str())
-            .and_then(get_language_from_extension)
-        {
-            // Safely handle parent path without unwrapping
-            let dir_path = match path.parent() {
-                Some(parent) => parent.to_path_buf(),
-                None => PathBuf::from(""),
-            };
-
-            if let Ok((ref file_stats, total_lines)) = count_lines_with_stats(path) {
-                metrics.update(total_lines);
-                let dir_stats = stats.entry(dir_path).or_default();
-                let (count, lang_stats) = dir_stats
-                    .language_stats
-                    .entry(language.to_string())
-                    .or_insert((0, LanguageStats::default()));
-                *count += 1;
-                lang_stats.code_lines += file_stats.code_lines;
-                lang_stats.comment_lines += file_stats.comment_lines;
-                lang_stats.blank_lines += file_stats.blank_lines;
-                if args.verbose {
-                    println!("File: {}", path.display());
-                    println!("  Code lines: {}", file_stats.code_lines);
-                    println!("  Comment lines: {}", file_stats.comment_lines);
-                    println!("  Blank lines: {}", file_stats.blank_lines);
-                    println!();
-                }
-            }
-        }
-        return Ok(stats);
-    }
-
-    if let Some(filespec) = &args.filespec {
-        let pattern = path.join(filespec);
-        for entry in glob(pattern.to_str().unwrap()).expect("Failed to read glob pattern ") {
-            match entry {
-                Ok(path) => {
-                    if path.is_file() {
-                        if let Some(language) = path
-                            .file_name()
-                            .and_then(|n| n.to_str())
-                            .and_then(get_language_from_extension)
-                        {
-                            let dir_path = match path.parent() {
-                                Some(parent) => parent.to_path_buf(),
-                                None => PathBuf::from(""),
-                            };
-
-                            match count_lines_with_stats(&path) {
-                                Ok((ref file_stats, total_lines)) => {
-                                    metrics.update(total_lines);
-                                    let dir_stats = stats.entry(dir_path).or_default();
-                                    let (count, lang_stats) = dir_stats
-                                        .language_stats
-                                        .entry(language.to_string())
-                                        .or_insert((0, LanguageStats::default()));
-                                    *count += 1;
-                                    lang_stats.code_lines += file_stats.code_lines;
-                                    lang_stats.comment_lines += file_stats.comment_lines;
-                                    lang_stats.blank_lines += file_stats.blank_lines;
-                                    if args.verbose {
-                                        println!("File: {}", path.display());
-                                        println!("  Code lines: {}", file_stats.code_lines);
-                                        println!("  Comment lines: {}", file_stats.comment_lines);
-                                        println!("  Blank lines: {}", file_stats.blank_lines);
-                                        println!();
-                                    }
-                                }
-                                Err(e) => {
-                                    eprintln!("Error counting lines in {}: {}", path.display(), e);
-                                    *error_count += 1;
-                                }
-                            }
-                        }
-                    }
-                }
-                Err(e) => println!("{:?}", e),
-            }
-        }
-    } else {
-        let read_dir = fs::read_dir(path)?;
-        for entry_result in read_dir {
-            let entry = match entry_result {
-                Ok(entry) => entry,
-                Err(e) => {
-                    eprintln!("Error reading entry in {}: {}", path.display(), e);
-                    *error_count += 1;
-                    continue;
-                }
-            };
-
-            let file_type = entry.file_type()?;
-            if file_type.is_dir() && !file_type.is_symlink() {
-                if !args.non_recursive {
-                    match scan_directory(
-                        &entry.path(),
-                        args,
-                        _current_dir,
-                        metrics,
-                        current_depth + 1,
-                        error_count,
-                    ) {
-                        Ok(sub_stats) => {
-                            for (path, stat) in sub_stats {
-                                if let Some(existing) = stats.get_mut(&path) {
-                                    for (lang, (count, lang_stats)) in stat.language_stats {
-                                        let (existing_count, existing_stats) = existing
-                                            .language_stats
-                                            .entry(lang)
-                                            .or_insert((0, LanguageStats::default()));
-                                        *existing_count += count;
-                                        existing_stats.code_lines += lang_stats.code_lines;
-                                        existing_stats.comment_lines += lang_stats.comment_lines;
-                                        existing_stats.blank_lines += lang_stats.blank_lines;
-                                    }
-                                } else {
-                                    stats.insert(path, stat);
-                                }
-                            }
-                        }
-                        Err(e) => {
-                            eprintln!("Error scanning directory {}: {}", entry.path().display(), e);
-                            *error_count += 1;
-                        }
-                    }
-                }
-            } else if file_type.is_file() && !file_type.is_symlink() {
-                let file_name = entry.file_name().to_string_lossy().to_string();
-                if let Some(language) = get_language_from_extension(&file_name) {
-                    let dir_path = match entry.path().parent() {
-                        Some(parent) => parent.to_path_buf(),
-                        None => PathBuf::from(""),
-                    };
-
-                    match count_lines_with_stats(&entry.path()) {
-                        Ok((ref file_stats, total_lines)) => {
-                            metrics.update(total_lines);
-                            let dir_stats = stats.entry(dir_path).or_default();
-                            let (count, lang_stats) = dir_stats
-                                .language_stats
-                                .entry(language.to_string())
-                                .or_insert((0, LanguageStats::default()));
-                            *count += 1;
-                            lang_stats.code_lines += file_stats.code_lines;
-                            lang_stats.comment_lines += file_stats.comment_lines;
-                            lang_stats.blank_lines += file_stats.blank_lines;
-                            if args.verbose {
-                                println!("File: {}", entry.path().display());
-                                println!("  Code lines: {}", file_stats.code_lines);
-                                println!("  Comment lines: {}", file_stats.comment_lines);
-                                println!("  Blank lines: {}", file_stats.blank_lines);
-                                println!();
-                            }
-                        }
-                        Err(e) => {
-                            eprintln!("Error counting lines in {}: {}", entry.path().display(), e);
-                            *error_count += 1;
-                        }
-                    }
-                }
-            }
-        }
-    }
-
-    Ok(stats)
-}
-
-/// Helper function to print stats for a language
-fn print_language_stats(prefix: &str, lang: &str, file_count: u64, stats: &LanguageStats) {
-    println!(
-        "{:<40} {:<12} {:>8} {:>10} {:>10} {:>10}",
-        prefix.white(),
-        lang.white(),
-        file_count.to_string().bright_yellow(),
-        stats.code_lines.to_string().bright_yellow(),
-        stats.comment_lines.to_string().bright_yellow(),
-        stats.blank_lines.to_string().bright_yellow()
-    );
-}
-
-fn main() -> io::Result<()> {
-    println!(
-        "{} {}",
-        env!("CARGO_PKG_NAME").bright_cyan().bold(),
-        format!("v{}", env!("CARGO_PKG_VERSION")).bright_yellow()
-    );
-    let args = Args::parse();
-    let path = Path::new(&args.path);
-    let current_dir = env::current_dir()?;
-    let mut metrics = PerformanceMetrics::new();
-    let mut error_count = 0;
-
-    if !path.exists() {
-        return Err(io::Error::new(
-            io::ErrorKind::NotFound,
-            format!("Path does not exist: {}", path.display()),
-        ));
-    }
-
-    println!("Starting source code analysis...");
-    // Start with depth 0 and track errors
-    let stats = scan_directory(path, &args, &current_dir, &mut metrics, 0, &mut error_count)?;
-    metrics.print_final_stats();
-
-    // Print detailed analysis with fixed-width directory field.
-    let mut total_by_language: HashMap<String, (u64, LanguageStats)> = HashMap::new();
-    let mut sorted_stats: Vec<_> = stats.iter().collect();
-    sorted_stats.sort_by(|(a, _), (b, _)| a.to_string_lossy().cmp(&b.to_string_lossy()));
-
-    println!("\n\n{}", "Detailed source code analysis:".blue().bold());
-    println!("{}", "-".repeat(100).truecolor(100, 100, 100));
-    let dir_header = "Directory".white().bold();
-    let lang_header = "Language".white().bold();
-    let files_header = "Files".white().bold();
-    let code_header = "Code".white().bold();
-    let comments_header = "Comments".white().bold();
-    let blank_header = "Blank".white().bold();
-
-    println!(
-        "{:<40} {:<12} {:>8} {:>10} {:>10} {:>10}",
-        dir_header, lang_header, files_header, code_header, comments_header, blank_header
-    );
-    println!("{}", "-".repeat(100).truecolor(100, 100, 100));
-
-    for (path, dir_stats) in &sorted_stats {
-        // Use a reference to avoid unnecessary string cloning
-        let raw_display = match path.strip_prefix(&current_dir) {
-            Ok(p) if p.as_os_str().is_empty() => ".",
-            Ok(p) => p.to_str().unwrap_or(path.to_str().unwrap_or("")),
-            Err(_) => path.to_str().unwrap_or(""),
-        };
-
-        // Truncate the directory name from the start if it is too long.
-        let display_path = truncate_start(raw_display, DIR_WIDTH);
-
-        let mut languages: Vec<_> = dir_stats.language_stats.iter().collect();
-        languages.sort_by(|(a, _), (b, _)| a.cmp(b));
-
-        for (lang, (file_count, lang_stats)) in &languages {
-            print_language_stats(&display_path, lang, *file_count, lang_stats);
-
-            let (total_count, total_stats) = total_by_language
-                .entry(lang.to_string())
-                .or_insert((0, LanguageStats::default()));
-            *total_count += file_count;
-            total_stats.code_lines += lang_stats.code_lines;
-            total_stats.comment_lines += lang_stats.comment_lines;
-            total_stats.blank_lines += lang_stats.blank_lines;
-        }
-    }
-
-    println!("{:-<100}", "".truecolor(100, 100, 100));
-    println!("{}", "Totals by language:".blue().bold());
-
-    let mut sorted_totals: Vec<_> = total_by_language.iter().collect();
-    sorted_totals.sort_by(|(a, _), (b, _)| a.cmp(b));
-
-    for (lang, (file_count, stats)) in sorted_totals {
-        print_language_stats("", lang, *file_count, stats);
-    }
-
-    let mut grand_total = LanguageStats::default();
-    let mut total_files = 0;
-
-    for (_, (files, stats)) in total_by_language.iter() {
-        total_files += files;
-        grand_total.code_lines += stats.code_lines;
-        grand_total.comment_lines += stats.comment_lines;
-        grand_total.blank_lines += stats.blank_lines;
-    }
-
-    let total_lines = grand_total.code_lines + grand_total.comment_lines + grand_total.blank_lines;
-
-    if total_lines > 0 {
-        println!("\n{}", "Overall Summary:".blue().bold());
-        println!(
-            "Total files processed: {}",
-            total_files.to_string().bright_yellow()
-        );
-        println!(
-            "Total lines processed: {}",
-            total_lines.to_string().bright_yellow()
-        );
-        println!(
-            "Code lines:     {} ({:.1}%)",
-            grand_total.code_lines.to_string().bright_yellow(),
-            ((grand_total.code_lines as f64 / total_lines as f64) * 100.0)
-                .to_string()
-                .bright_yellow()
-        );
-        println!(
-            "Comment lines:  {} ({:.1}%)",
-            grand_total.comment_lines.to_string().bright_yellow(),
-            ((grand_total.comment_lines as f64 / total_lines as f64) * 100.0)
-                .to_string()
-                .bright_yellow()
-        );
-        println!(
-            "Blank lines:    {} ({:.1}%)",
-            grand_total.blank_lines.to_string().bright_yellow(),
-            ((grand_total.blank_lines as f64 / total_lines as f64) * 100.0)
-                .to_string()
-                .bright_yellow()
-        );
-
-        if error_count > 0 {
-            println!(
-                "\n{}: {}",
-                "Warning".red().bold(),
-                error_count.to_string().bright_yellow()
-            );
-        }
-    }
-
-    Ok(())
-}
-
-#[cfg(test)]
-mod tests {
-    use super::*;
-    use std::fs::{self, File};
-    use std::io::Write;
-    use tempfile::TempDir;
-
-    fn test_args() -> Args {
-        Args {
-            path: String::from("."),
-            ignore: Vec::new(),
-            verbose: false,
-            max_entries: 1000000,
-            max_depth: 100,
-            non_recursive: false,
-            filespec: None,
-        }
-    }
-
-    fn test_metrics() -> PerformanceMetrics {
-        PerformanceMetrics::new()
-    }
-
-    fn create_test_file(dir: &Path, name: &str, content: &str) -> io::Result<()> {
-        let path = dir.join(name);
-        let mut file = File::create(path)?;
-        write!(file, "{}", content)?;
-        Ok(())
-    }
-
-    #[test]
-    fn test_directory_scanning() -> io::Result<()> {
-        let temp_dir = TempDir::new()?;
-        let args = test_args();
-        let mut metrics = test_metrics();
-        let sub_dir = temp_dir.path().join("subdir");
-        fs::create_dir(&sub_dir)?;
-        create_test_file(
-            temp_dir.path(),
-            "main.rs",
-            "fn main() {\n// Comment\nprintln!(\"Hello\");\n}\n",
-        )?;
-        create_test_file(
-            &sub_dir,
-            "lib.rs",
-            "pub fn add(a: i32, b: i32) -> i32 {\n/* Block comment */\na + b\n}\n",
-        )?;
-        create_test_file(temp_dir.path(), "readme.md", "# Test Project")?;
-        let mut error_count = 0;
-        let stats = scan_directory(
-            temp_dir.path(),
-            &args,
-            temp_dir.path(),
-            &mut metrics,
-            0,
-            &mut error_count,
-        )?;
-        let main_stats = stats.get(temp_dir.path()).unwrap();
-        let main_rust_stats = main_stats.language_stats.get("Rust").unwrap();
-        assert_eq!(main_rust_stats.0, 1);
-        assert_eq!(main_rust_stats.1.code_lines, 3);
-        assert_eq!(main_rust_stats.1.comment_lines, 1);
-        let sub_stats = stats.get(&sub_dir).unwrap();
-        let sub_rust_stats = sub_stats.language_stats.get("Rust").unwrap();
-        assert_eq!(sub_rust_stats.0, 1);
-        assert_eq!(sub_rust_stats.1.code_lines, 3);
-        assert_eq!(sub_rust_stats.1.comment_lines, 1);
-        Ok(())
-    }
-
-    #[test]
-    fn test_rust_line_counting() -> io::Result<()> {
-        let temp_dir = TempDir::new()?;
-        create_test_file(temp_dir.path(), "test.rs", "fn main() {\n// Line comment\n/* Block comment */\n/// Doc comment\n//! Module comment\nprintln!(\"Hello\");\n}\n")?;
-        let (stats, _total_lines) = count_rust_lines(&temp_dir.path().join("test.rs"))?;
-        assert_eq!(stats.code_lines, 3);
-        assert_eq!(stats.comment_lines, 4);
-        assert_eq!(stats.blank_lines, 0);
-        Ok(())
-    }
-
-    #[test]
-    fn test_python_line_counting() -> io::Result<()> {
-        let temp_dir = TempDir::new()?;
-        create_test_file(
-            temp_dir.path(),
-            "test.py",
-            "def main():\n# Line comment\n'''Block\ncomment'''\nprint('Hello')\n\n",
-        )?;
-        let (stats, _total_lines) = count_python_lines(&temp_dir.path().join("test.py"))?;
-        assert_eq!(stats.code_lines, 2);
-        assert_eq!(stats.comment_lines, 3);
-        assert_eq!(stats.blank_lines, 1);
-        Ok(())
-    }
-
-    #[test]
-    fn test_javascript_line_counting() -> io::Result<()> {
-        let temp_dir = TempDir::new()?;
-        create_test_file(temp_dir.path(), "test.js", "function main() {\n// Line comment\n/* Block comment */\n/* Multi-line\ncomment */\n<!-- JSX comment -->\nconsole.log('Hello');\n}\n")?;
-        let (stats, _total_lines) = count_javascript_lines(&temp_dir.path().join("test.js"))?;
-        assert_eq!(stats.code_lines, 3);
-        assert_eq!(stats.comment_lines, 5);
-        assert_eq!(stats.blank_lines, 0);
-        Ok(())
-    }
-
-    #[test]
-    fn test_perl_line_counting() -> io::Result<()> {
-        let temp_dir = TempDir::new()?;
-        create_test_file(temp_dir.path(), "test.pl", "#!/usr/bin/perl\n# Line comment\n=pod\nDocumentation block\n=cut\nprint \"Hello\";\n\n")?;
-        let (stats, _total_lines) = count_perl_lines(&temp_dir.path().join("test.pl"))?;
-        assert_eq!(stats.code_lines, 2);
-        assert_eq!(stats.comment_lines, 4);
-        assert_eq!(stats.blank_lines, 1);
-        Ok(())
-    }
-
-    #[test]
-    fn test_ruby_line_counting() -> io::Result<()> {
-        let temp_dir = TempDir::new()?;
-        create_test_file(temp_dir.path(), "test.rb", "#!/usr/bin/env ruby\n# This is a comment\nputs 'Hello, world!'\n=begin\nThis is a block comment\n=end\nputs 'Goodbye'\n")?;
-        let (stats, _total_lines) = count_ruby_lines(&temp_dir.path().join("test.rb"))?;
-        assert_eq!(stats.code_lines, 3);
-        assert_eq!(stats.comment_lines, 4);
-        Ok(())
-    }
-
-    #[test]
-    fn test_shell_line_counting() -> io::Result<()> {
-        let temp_dir = TempDir::new()?;
-        create_test_file(
-            temp_dir.path(),
-            "test.sh",
-            "#!/bin/bash\n# This is a comment\necho \"Hello, world!\"\n",
-        )?;
-        let (stats, _total_lines) = count_shell_lines(&temp_dir.path().join("test.sh"))?;
-        assert_eq!(stats.code_lines, 2);
-        assert_eq!(stats.comment_lines, 1);
-        Ok(())
-    }
-
-    #[test]
-    fn test_pascal_line_counting() -> io::Result<()> {
-        let temp_dir = TempDir::new()?;
-        create_test_file(temp_dir.path(), "test.pas", "program Test;\n// This is a line comment\n{ This is a block comment }\nwriteln('Hello, world!');\n(* Another block comment\nspanning multiple lines *)\nwriteln('Goodbye');\n")?;
-        let (stats, _total_lines) = count_pascal_lines(&temp_dir.path().join("test.pas"))?;
-        assert_eq!(stats.code_lines, 3);
-        assert_eq!(stats.comment_lines, 4);
-        Ok(())
-    }
-
-    // --- New Tests ---
-
-    #[test]
-    fn test_case_insensitive_extension() {
-        // Test that uppercase or mixed-case extensions are correctly recognized.
-        assert_eq!(get_language_from_extension("TEST.RS"), Some("Rust"));
-        assert_eq!(
-            get_language_from_extension("example.Js"),
-            Some("JavaScript")
-        );
-        assert_eq!(get_language_from_extension("module.Py"), Some("Python"));
-        assert_eq!(get_language_from_extension("FOO.TS"), Some("TypeScript"));
-    }
-
-    #[test]
-    fn test_invalid_utf8_handling() -> io::Result<()> {
-        // Create a file with invalid UTF-8 bytes.
-        let temp_dir = TempDir::new()?;
-        let file_path = temp_dir.path().join("invalid.txt");
-        // Write valid UTF-8 text, then an invalid byte (0xFF), then more valid text.
-        fs::write(&file_path, b"hello\n\xFFworld\n")?;
-        // read_file_lines_lossy should not error and should replace the invalid byte.
-        let lines = read_file_lines_lossy(&file_path)?;
-        // Expect two lines: "hello" and "�world"
-        assert_eq!(lines.len(), 2);
-        assert_eq!(lines[0], "hello");
-        // The invalid byte is replaced with the Unicode replacement character.
-        assert!(lines[1].contains("�world"));
-        Ok(())
-    }
-
-    #[test]
-    fn test_generic_line_counting() -> io::Result<()> {
-        // Create a file with an unknown extension containing blank and code lines.
-        let temp_dir = TempDir::new()?;
-        // Mix of code lines and blank lines
-        let content = "first line\n\nsecond line\n   \nthird line\n";
-        create_test_file(temp_dir.path(), "file.xyz", content)?;
-
-        let (stats, _total_lines) = count_generic_lines(&temp_dir.path().join("file.xyz"))?;
-        assert_eq!(stats.code_lines, 3);
-        assert_eq!(stats.blank_lines, 2);
-        // Generic counting does not track comment lines
-        assert_eq!(stats.comment_lines, 0);
-        Ok(())
-    }
-
-    #[test]
-    fn test_truncate_start() {
-        // When the string is short, it remains unchanged.
-        assert_eq!(truncate_start("short", DIR_WIDTH), "short");
-        // When too long, it should be truncated from the start.
-        let long_str = "winmerge-master\\Externals\\boost\\boost\\config\\compiler";
-        let truncated = truncate_start(long_str, DIR_WIDTH);
-        assert_eq!(truncated.chars().count(), DIR_WIDTH);
-        assert!(truncated.starts_with("..."));
-        // The truncated version should contain the important ending portion.
-        let expected_ending: String = long_str
-            .chars()
-            .rev()
-            .take(DIR_WIDTH - 3)
-            .collect::<Vec<_>>()
-            .into_iter()
-            .rev()
-            .collect();
-        assert!(truncated.ends_with(&expected_ending));
-    }
-
-    #[test]
-    fn test_yaml_line_counting() -> io::Result<()> {
-        let temp_dir = TempDir::new()?;
-        create_test_file(
-            &temp_dir.path(),
-            "test.yaml",
-            "# comment\nkey: value\n\nlist:\n  - item # inline text after value (treated as code)\n",
-        )?;
-        let (stats, _total_lines) = count_yaml_lines(&temp_dir.path().join("test.yaml"))?;
-        assert_eq!(stats.code_lines, 3); // key, list:, item
-        assert_eq!(stats.comment_lines, 1);
-        assert_eq!(stats.blank_lines, 1);
-        Ok(())
-    }
-
-    #[test]
-    fn test_toml_line_counting() -> io::Result<()> {
-        let temp_dir = TempDir::new()?;
-        create_test_file(
-            &temp_dir.path(),
-            "Cargo.toml",
-            "# comment\n[package]\nname = 'demo'\n\n[dependencies]\n",
-        )?;
-        let (stats, _total_lines) = count_toml_lines(&temp_dir.path().join("Cargo.toml"))?;
-        assert_eq!(stats.code_lines, 3);
-        assert_eq!(stats.comment_lines, 1);
-        assert_eq!(stats.blank_lines, 1);
-        Ok(())
-    }
-
-    #[test]
-    fn test_json_line_counting() -> io::Result<()> {
-        let temp_dir = TempDir::new()?;
-        create_test_file(
-            &temp_dir.path(),
-            "data.json",
-            "{\n  \"k\": 1,\n  \"arr\": [1,2]\n}\n\n",
-        )?;
-        let (stats, _total_lines) = count_json_lines(&temp_dir.path().join("data.json"))?;
-        assert_eq!(stats.code_lines, 4);
-        assert_eq!(stats.comment_lines, 0);
-        assert_eq!(stats.blank_lines, 1);
-        Ok(())
-    }
-
-    #[test]
-    fn test_xml_line_counting() -> io::Result<()> {
-        let temp_dir = TempDir::new()?;
-        create_test_file(
-            &temp_dir.path(),
-            "data.xml",
-            "<root>\n<!-- c1 -->\n<!--\n block\n-->\n<child/>\n</root>\n",
-        )?;
-        let (stats, _total_lines) = count_xml_like_lines(&temp_dir.path().join("data.xml"))?;
-        assert!(stats.code_lines >= 3);
-        assert!(stats.comment_lines >= 3);
-        assert_eq!(stats.blank_lines, 0);
-        Ok(())
-    }
-
-    #[test]
-    fn test_html_line_counting() -> io::Result<()> {
-        let temp_dir = TempDir::new()?;
-        create_test_file(
-            &temp_dir.path(),
-            "index.html",
-            "<html>\n<body>\n<!-- banner -->\n<div>hi</div>\n<!--\n multi\n-->\n</body>\n</html>\n",
-        )?;
-        let (stats, _total_lines) = count_xml_like_lines(&temp_dir.path().join("index.html"))?;
-        assert!(stats.code_lines >= 5); // <html>, <body>, <div>, </body>, </html>
-        assert!(stats.comment_lines >= 3);
-        Ok(())
-    }
-
-    #[test]
-    fn test_makefile_line_counting() -> io::Result<()> {
-        let temp_dir = TempDir::new()?;
-        create_test_file(
-            &temp_dir.path(),
-            "Makefile",
-            "# comment\n\nall:\n\t@echo hello # inline\n",
-        )?;
-        let (stats, _total_lines) = count_makefile_lines(&temp_dir.path().join("Makefile"))?;
-        assert_eq!(stats.code_lines, 2); // all:, recipe line
-        assert_eq!(stats.comment_lines, 1);
-        assert_eq!(stats.blank_lines, 1);
-        Ok(())
-    }
-
-    #[test]
-    fn test_makefile_extension_mapping() {
-        assert_eq!(get_language_from_extension("rules.mk"), Some("Makefile".to_string()));
-        assert_eq!(get_language_from_extension("GNUmakefile"), Some("Makefile".to_string()));
-    }
-
-    #[test]
-    fn test_dockerfile_line_counting() -> io::Result<()> {
-        let temp_dir = TempDir::new()?;
-        create_test_file(
-            &temp_dir.path(),
-            "Dockerfile",
-            "# comment\nFROM alpine\nRUN echo hi\n",
-        )?;
-        let (stats, _total_lines) = count_dockerfile_lines(&temp_dir.path().join("Dockerfile"))?;
-        assert_eq!(stats.code_lines, 2);
-        assert_eq!(stats.comment_lines, 1);
-        Ok(())
-    }
-
-    #[test]
-    fn test_ini_line_counting() -> io::Result<()> {
-        let temp_dir = TempDir::new()?;
-        create_test_file(
-            &temp_dir.path(),
-            "config.ini",
-            "; top comment\n# another\n[core]\nname = demo\n\n",
-        )?;
-        let (stats, _total_lines) = count_ini_lines(&temp_dir.path().join("config.ini"))?;
-        assert_eq!(stats.code_lines, 2);
-        assert_eq!(stats.comment_lines, 2);
-        assert_eq!(stats.blank_lines, 1);
-        Ok(())
-    }
-
-    #[test]
-    fn test_hcl_line_counting() -> io::Result<()> {
-        let temp_dir = TempDir::new()?;
-        create_test_file(
-            &temp_dir.path(),
-            "main.tf",
-            "# comment\n// also comment\nresource \"x\" \"y\" {\n  a = 1 /* inline */\n}\n/*\nblock\n*/\n",
-        )?;
-        let (stats, _total_lines) = count_hcl_lines(&temp_dir.path().join("main.tf"))?;
-        assert!(stats.code_lines >= 3);
-        assert!(stats.comment_lines >= 4);
-        Ok(())
-    }
-
-    #[test]
-    fn test_cmake_line_counting() -> io::Result<()> {
-        let temp_dir = TempDir::new()?;
-        create_test_file(
-            &temp_dir.path(),
-            "CMakeLists.txt",
-            "# top\ncmake_minimum_required(VERSION 3.25)\nproject(demo)\n# end\n",
-        )?;
-        let (stats, _total_lines) = count_cmake_lines(&temp_dir.path().join("CMakeLists.txt"))?;
-        assert_eq!(stats.code_lines, 2);
-        assert_eq!(stats.comment_lines, 2);
-        Ok(())
-    }
-
-    #[test]
-    fn test_powershell_line_counting() -> io::Result<()> {
-        let temp_dir = TempDir::new()?;
-        create_test_file(
-            &temp_dir.path(),
-            "script.ps1",
-            "# line\nWrite-Host 'hi'\n<# block\ncomment #> Write-Host 'after'\n",
-        )?;
-        let (stats, _total_lines) = count_powershell_lines(&temp_dir.path().join("script.ps1"))?;
-        assert!(stats.code_lines >= 2);
-        assert!(stats.comment_lines >= 2);
-        Ok(())
-    }
-
-    #[test]
-    fn test_batch_line_counting() -> io::Result<()> {
-        let temp_dir = TempDir::new()?;
-        create_test_file(
-            &temp_dir.path(),
-            "run.bat",
-            "REM header\n:: also comment\n@echo on\nset X=1\n",
-        )?;
-        let (stats, _total_lines) = count_batch_lines(&temp_dir.path().join("run.bat"))?;
-        assert_eq!(stats.comment_lines, 2);
-        assert_eq!(stats.code_lines, 2);
-        Ok(())
-    }
-
-    #[test]
-    fn test_tcl_line_counting() -> io::Result<()> {
-        let temp_dir = TempDir::new()?;
-        create_test_file(
-            &temp_dir.path(),
-            "prog.tcl",
-            "#! /usr/bin/env tclsh\n# comment\nputs \"hello\"\n",
-        )?;
-        let (stats, _total_lines) = count_tcl_lines(&temp_dir.path().join("prog.tcl"))?;
-        assert_eq!(stats.code_lines, 2); // shebang + puts
-        assert_eq!(stats.comment_lines, 1);
-        Ok(())
-    }
-
-    #[test]
-    fn test_rst_line_counting() -> io::Result<()> {
-        let temp_dir = TempDir::new()?;
-        create_test_file(
-            &temp_dir.path(),
-            "doc.rst",
-            "Title\n=====\n\n.. comment\n\nParagraph text.\n",
-        )?;
-        let (stats, _total_lines) = count_rst_lines(&temp_dir.path().join("doc.rst"))?;
-        assert_eq!(stats.blank_lines, 2);
-        assert_eq!(stats.comment_lines, 0);
-        assert_eq!(stats.code_lines, 4);
-        Ok(())
-    }
-
-    #[test]
-    fn test_velocity_line_counting() -> io::Result<()> {
-        let temp_dir = TempDir::new()?;
-        create_test_file(
-            &temp_dir.path(),
-            "template.vm",
-            "## line comment\nHello #* block *# World\n#* multi\nline *#\n",
-        )?;
-        let (stats, _total_lines) = count_velocity_lines(&temp_dir.path().join("template.vm"))?;
-        assert!(stats.code_lines >= 2);
-        assert!(stats.comment_lines >= 2);
-        Ok(())
-    }
-
-    #[test]
-    fn test_mustache_line_counting() -> io::Result<()> {
-        let temp_dir = TempDir::new()?;
-        create_test_file(
-            &temp_dir.path(),
-            "view.mustache",
-            "{{! top }}\nHello {{name}}\n{{! multi\n line }}\n",
-        )?;
-        let (stats, _total_lines) = count_mustache_lines(&temp_dir.path().join("view.mustache"))?;
-        assert!(stats.code_lines >= 1);
-        assert!(stats.comment_lines >= 2);
-        Ok(())
-    }
-
-    #[test]
-    fn test_proto_line_counting() -> io::Result<()> {
-        let temp_dir = TempDir::new()?;
-        create_test_file(
-            &temp_dir.path(),
-            "msg.proto",
-            "// comment\n/* block */\nsyntax = \"proto3\";\n",
-        )?;
-        let (stats, _total_lines) = count_c_style_lines(&temp_dir.path().join("msg.proto"))?;
-        assert_eq!(stats.code_lines, 1);
-        assert_eq!(stats.comment_lines, 2);
-        Ok(())
-    }
-
-    #[test]
-    fn test_svg_xsl_line_counting() -> io::Result<()> {
-        let temp_dir = TempDir::new()?;
-        create_test_file(&temp_dir.path(), "pic.svg", "<svg><!-- c --><g/></svg>\n")?;
-        create_test_file(&temp_dir.path(), "sheet.xsl", "<xsl:stylesheet><!-- c --></xsl:stylesheet>\n")?;
-        let (svg_stats, _) = count_xml_like_lines(&temp_dir.path().join("pic.svg"))?;
-        let (xsl_stats, _) = count_xml_like_lines(&temp_dir.path().join("sheet.xsl"))?;
-        assert!(svg_stats.code_lines >= 1 && svg_stats.comment_lines >= 1);
-        assert!(xsl_stats.code_lines >= 1 && xsl_stats.comment_lines >= 1);
-        Ok(())
-    }
-
-    #[test]
-    fn test_scala_is_c_style() -> io::Result<()> {
-        let temp_dir = TempDir::new()?;
-        create_test_file(
-            &temp_dir.path(),
-            "Main.scala",
-            "object Main {\n// comment\n/* block */\nval x = 1\n}\n",
-        )?;
-        let (stats, _total_lines) = count_c_style_lines(&temp_dir.path().join("Main.scala"))?;
-        assert_eq!(stats.code_lines, 3);
-        assert_eq!(stats.comment_lines, 2);
-        Ok(())
-    }
-}+
+    #[test]
+    fn test_dockerfile_line_counting() -> io::Result<()> {
+        let temp_dir = TempDir::new()?;
+        create_test_file(
+            &temp_dir.path(),
+            "Dockerfile",
+            "# comment\nFROM alpine\nRUN echo hi\n",
+        )?;
+        let (stats, _total_lines) = count_dockerfile_lines(&temp_dir.path().join("Dockerfile"))?;
+        assert_eq!(stats.code_lines, 2);
+        assert_eq!(stats.comment_lines, 1);
+        Ok(())
+    }
+
+    #[test]
+    fn test_ini_line_counting() -> io::Result<()> {
+        let temp_dir = TempDir::new()?;
+        create_test_file(
+            &temp_dir.path(),
+            "config.ini",
+            "; top comment\n# another\n[core]\nname = demo\n\n",
+        )?;
+        let (stats, _total_lines) = count_ini_lines(&temp_dir.path().join("config.ini"))?;
+        assert_eq!(stats.code_lines, 2);
+        assert_eq!(stats.comment_lines, 2);
+        assert_eq!(stats.blank_lines, 1);
+        Ok(())
+    }
+
+    #[test]
+    fn test_hcl_line_counting() -> io::Result<()> {
+        let temp_dir = TempDir::new()?;
+        create_test_file(
+            &temp_dir.path(),
+            "main.tf",
+            "# comment\n// also comment\nresource \"x\" \"y\" {\n  a = 1 /* inline */\n}\n/*\nblock\n*/\n",
+        )?;
+        let (stats, _total_lines) = count_hcl_lines(&temp_dir.path().join("main.tf"))?;
+        assert!(stats.code_lines >= 3);
+        assert!(stats.comment_lines >= 4);
+        Ok(())
+    }
+
+    #[test]
+    fn test_cmake_line_counting() -> io::Result<()> {
+        let temp_dir = TempDir::new()?;
+        create_test_file(
+            &temp_dir.path(),
+            "CMakeLists.txt",
+            "# top\ncmake_minimum_required(VERSION 3.25)\nproject(demo)\n# end\n",
+        )?;
+        let (stats, _total_lines) = count_cmake_lines(&temp_dir.path().join("CMakeLists.txt"))?;
+        assert_eq!(stats.code_lines, 2);
+        assert_eq!(stats.comment_lines, 2);
+        Ok(())
+    }
+
+    #[test]
+    fn test_powershell_line_counting() -> io::Result<()> {
+        let temp_dir = TempDir::new()?;
+        create_test_file(
+            &temp_dir.path(),
+            "script.ps1",
+            "# line\nWrite-Host 'hi'\n<# block\ncomment #> Write-Host 'after'\n",
+        )?;
+        let (stats, _total_lines) = count_powershell_lines(&temp_dir.path().join("script.ps1"))?;
+        assert!(stats.code_lines >= 2);
+        assert!(stats.comment_lines >= 2);
+        Ok(())
+    }
+
+    #[test]
+    fn test_batch_line_counting() -> io::Result<()> {
+        let temp_dir = TempDir::new()?;
+        create_test_file(
+            &temp_dir.path(),
+            "run.bat",
+            "REM header\n:: also comment\n@echo on\nset X=1\n",
+        )?;
+        let (stats, _total_lines) = count_batch_lines(&temp_dir.path().join("run.bat"))?;
+        assert_eq!(stats.comment_lines, 2);
+        assert_eq!(stats.code_lines, 2);
+        Ok(())
+    }
+
+    #[test]
+    fn test_tcl_line_counting() -> io::Result<()> {
+        let temp_dir = TempDir::new()?;
+        create_test_file(
+            &temp_dir.path(),
+            "prog.tcl",
+            "#! /usr/bin/env tclsh\n# comment\nputs \"hello\"\n",
+        )?;
+        let (stats, _total_lines) = count_tcl_lines(&temp_dir.path().join("prog.tcl"))?;
+        assert_eq!(stats.code_lines, 2); // shebang + puts
+        assert_eq!(stats.comment_lines, 1);
+        Ok(())
+    }
+
+    #[test]
+    fn test_rst_line_counting() -> io::Result<()> {
+        let temp_dir = TempDir::new()?;
+        create_test_file(
+            &temp_dir.path(),
+            "doc.rst",
+            "Title\n=====\n\n.. comment\n\nParagraph text.\n",
+        )?;
+        let (stats, _total_lines) = count_rst_lines(&temp_dir.path().join("doc.rst"))?;
+        assert_eq!(stats.blank_lines, 2);
+        assert_eq!(stats.comment_lines, 0);
+        assert_eq!(stats.code_lines, 4);
+        Ok(())
+    }
+
+    #[test]
+    fn test_velocity_line_counting() -> io::Result<()> {
+        let temp_dir = TempDir::new()?;
+        create_test_file(
+            &temp_dir.path(),
+            "template.vm",
+            "## line comment\nHello #* block *# World\n#* multi\nline *#\n",
+        )?;
+        let (stats, _total_lines) = count_velocity_lines(&temp_dir.path().join("template.vm"))?;
+        assert!(stats.code_lines >= 2);
+        assert!(stats.comment_lines >= 2);
+        Ok(())
+    }
+
+    #[test]
+    fn test_mustache_line_counting() -> io::Result<()> {
+        let temp_dir = TempDir::new()?;
+        create_test_file(
+            &temp_dir.path(),
+            "view.mustache",
+            "{{! top }}\nHello {{name}}\n{{! multi\n line }}\n",
+        )?;
+        let (stats, _total_lines) = count_mustache_lines(&temp_dir.path().join("view.mustache"))?;
+        assert!(stats.code_lines >= 1);
+        assert!(stats.comment_lines >= 2);
+        Ok(())
+    }
+
+    #[test]
+    fn test_proto_line_counting() -> io::Result<()> {
+        let temp_dir = TempDir::new()?;
+        create_test_file(
+            &temp_dir.path(),
+            "msg.proto",
+            "// comment\n/* block */\nsyntax = \"proto3\";\n",
+        )?;
+        let (stats, _total_lines) = count_c_style_lines(&temp_dir.path().join("msg.proto"))?;
+        assert_eq!(stats.code_lines, 1);
+        assert_eq!(stats.comment_lines, 2);
+        Ok(())
+    }
+
+    #[test]
+    fn test_svg_xsl_line_counting() -> io::Result<()> {
+        let temp_dir = TempDir::new()?;
+        create_test_file(&temp_dir.path(), "pic.svg", "<svg><!-- c --><g/></svg>\n")?;
+        create_test_file(&temp_dir.path(), "sheet.xsl", "<xsl:stylesheet><!-- c --></xsl:stylesheet>\n")?;
+        let (svg_stats, _) = count_xml_like_lines(&temp_dir.path().join("pic.svg"))?;
+        let (xsl_stats, _) = count_xml_like_lines(&temp_dir.path().join("sheet.xsl"))?;
+        assert!(svg_stats.code_lines >= 1 && svg_stats.comment_lines >= 1);
+        assert!(xsl_stats.code_lines >= 1 && xsl_stats.comment_lines >= 1);
+        Ok(())
+    }
+
+    #[test]
+    fn test_scala_is_c_style() -> io::Result<()> {
+        let temp_dir = TempDir::new()?;
+        create_test_file(
+            &temp_dir.path(),
+            "Main.scala",
+            "object Main {\n// comment\n/* block */\nval x = 1\n}\n",
+        )?;
+        let (stats, _total_lines) = count_c_style_lines(&temp_dir.path().join("Main.scala"))?;
+        assert_eq!(stats.code_lines, 3);
+        assert_eq!(stats.comment_lines, 2);
+        Ok(())
+    }
+}